--- conflicted
+++ resolved
@@ -24,11 +24,8 @@
           imagePullPolicy: {{ .Values.scheduler.image.pullPolicy }}
           args:
             - "--scheduler-conf=/etc/config/config.yaml"
-<<<<<<< HEAD
             - "--namespace={{ .Release.Namespace }}"
-=======
             - "--resource-reservation-app-label={{ .Values.global.resourceReservation.appLabel }}"
->>>>>>> e7f65a69
           {{- if .Values.scheduler.additionalArgs }}
             {{- toYaml .Values.scheduler.additionalArgs | nindent 12 }}
           {{- end }}
