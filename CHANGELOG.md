--- conflicted
+++ resolved
@@ -6,13 +6,11 @@
 
 ## [Unreleased]
 
-<<<<<<< HEAD
 ### Changed
 - Moved the CRDs into the helm chart so that they are also installed by helm and not only by the crd-upgrader, but removed the external kueue clone of topology CRD from being automatically installed.
-=======
+
 ### Fixed
 - Fixed a bug where workload with subgroups would not consider additional tasks above minAvailable
->>>>>>> 3c1e2c90
 
 ## [v0.8.3] - 20250-8-31
 
