# Changelog

All notable changes to this project will be documented in this file.

The format is based on [Keep a Changelog](https://keepachangelog.com/en/1.1.0/).

## [Unreleased]

<<<<<<< HEAD
### Changed
- Changed RUNAI-VISIBLE-DEVICES key in GPU sharing configmap to NVIDIA_VISIBLE_DEVICES
=======
## [v0.7.3] - 2025-07-08
>>>>>>> 827374cd

### Removed
- Removed GPU sharing configmap name resolution from env vars and volumes

## [v0.7.2] - 2025-07-07
### Added
- Added LeaderWorkerSet support in the podGrouper. Each replica will be given a separate podGroup.

## [v0.7.1] - 2025-07-07

### Added
- Added kueue topology CRD to kai installations

### Fixed
- Fixed cases where reclaim validation operated on outdated info, allowing invalid reclaim scenarios

## [v0.7.0] - 2025-07-02

### Added
- Added optional pod and namespace label selectors to limit the scope of monitored pods
- Added a plugin extension point for scheduler plugins to add annotations to BindRequests
- Added support for Grove

### Changed
- Changed `run.ai/top-owner-metadata` to `kai.scheduler/top-owner-matadata`

## [v0.6.0] - 2025-06-16

### Changed
- Changed `runai-reservation` namespace to `kai-resource-reservation`. For migration guide, refer to this [doc](docs/migrationguides/README.md)
- Changed `runai/queue` label key to `kai.scheduler/queue`. For migration guide, refer to [doc](docs/migrationguides/README.md)

### Fixed
- Fixed pod status scheduled race condition between the scheduler and the pod binding
- Removed redundant `replicas` key for binder from `values.yaml` as it is not used and not supported

### Removed
- Removed `runai-job-id` and `runai/job-id` annotations from pods and podgroups

### Added
- Added [minruntime](docs/plugins/minruntime.md) plugin, allowing PodGroups to run for a configurable amount of time without being reclaimed/preempted.
- PodGroup Controller that will update podgroups statuses with allocation data.
- Queue Controller that will update queues statuses with allocation data.


## [v0.5.1] - 2025-05-20

### Added
- Added support for [k8s pod scheduling gates](https://kubernetes.io/docs/concepts/scheduling-eviction/pod-scheduling-readiness/)
- nodeSelector, affinity and tolerations configurable with global value definitions
- Added `PreemptMinRuntime` and `ReclaimMinRuntime` properties to queue CRD
- Scheduler now adds a "LastStartTimestamp" to podgroup on allocation

### Changed
- Queue order function now takes into account potential victims, resulting in better reclaim scenarios.

### Fixed
- Fixed preempt/reclaim of elastic workloads only taking one pod.
- Scheduler now doesn't label pods' nodepool when nodepool label value is empty<|MERGE_RESOLUTION|>--- conflicted
+++ resolved
@@ -6,12 +6,10 @@
 
 ## [Unreleased]
 
-<<<<<<< HEAD
 ### Changed
 - Changed RUNAI-VISIBLE-DEVICES key in GPU sharing configmap to NVIDIA_VISIBLE_DEVICES
-=======
+
 ## [v0.7.3] - 2025-07-08
->>>>>>> 827374cd
 
 ### Removed
 - Removed GPU sharing configmap name resolution from env vars and volumes
