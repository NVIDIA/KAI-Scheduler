# NOTICE FILE

This project includes software components licensed under various open-source licenses. The following licenses apply to the components used in this project, which is a part of **Run.ai**:

## MIT License

- MIT License
- MIT No Attribution

## Apache License

- Apache License 2.0

## BSD Licenses

- BSD 3-clause "New" or "Revised" License
- BSD 2-clause "Simplified" License
- BSD Zero Clause License

## ISC License

- ISC License

## Eclipse Public License (EPL)

- Eclipse Public License 1.0
- Eclipse Public License 2.0

## GNU General Public License (GPL)

- GNU General Public License v2.0 or later
- GNU General Public License v2.0 with Classpath Exception

## GNU Lesser General Public License (LGPL)

- GNU Lesser General Public License v2.1 or later
- GNU Lesser General Public License v2.1 only
- GNU Lesser General Public License v3.0 or later

## GNU Library General Public License

- GNU Library General Public License v2 only

## Eclipse Distribution License (EDL)

- Eclipse Distribution License - v 1.0

## Mozilla Public License (MPL)

- Mozilla Public License 2.0

## Creative Commons Licenses

- Creative Commons Zero v1.0 Universal
- Creative Commons Attribution 4.0
- Creative Commons Attribution Non Commercial 3.0

## Other Licenses

- The Unlicense
- X.Net License
- Python Software Foundation License 2.0
- Expat License
- Academic Free License v2.1
- Common Development and Distribution License 1.1
- Do What The F*ck You Want To Public License
- Universal Permissive License v1.0
- Indiana University Extreme! Lab Software License
- Basic Proprietary Commercial License

These licenses apply to the components used in this project and are in compliance with the corresponding open-source licensing terms. For further information on each specific license, please refer to the official documentation or contact the original authors of the components.

---

This NOTICE file is provided for informational purposes and is added to all components of the **Run.ai** project, including those that do not directly use the above licenses, to ensure compliance and transparency. It does not modify any license agreements or legal obligations associated with the project components.

To obtain source code for software provided under licenses 
that require redistribution of source code, including GPL, LGPL, 
AGPL, MPL, EPL - contact oss-requests@nvidia.com.  
This offer is valid for a period of three (3) years from the 
date of the distribution of this product by NVIDIA CORPORATION.

---

## The following components are included in this product:

aashutoshrathi/word-wrap
Licensed under the MIT License
Copyright (c) 2014-2016, Jon Schlinkert,Copyright ¬© 2017, Jon Schlinkert.

achrinza/node-ipc
Licensed under the MIT License
Copyright (c) 2020 Brandon Nozaki Miller

actions/artifact
Licensed under the MIT License
Copyright 2019 GitHub

actions/cache
Licensed under the MIT License
Copyright 2019 GitHub

actions/core
Licensed under the MIT License
Copyright 2019 GitHub

actions/exec
Licensed under the MIT License
Copyright 2019 GitHub

actions/github
Licensed under the MIT License
Copyright 2019 GitHub

actions/glob
Licensed under the MIT License
Copyright 2019 GitHub

actions/http-client
Licensed under the MIT License
Copyright 2019 GitHub

actions/io
Licensed under the MIT License
Copyright 2019 GitHub

actions/tool-cache
Licensed under the MIT License
Copyright 2019 GitHub

algolia/cache-browser-local-storage
Licensed under the MIT License
Copyright (c) Algolia <support@algolia.com>

algolia/cache-common
Licensed under the MIT License
Copyright (c) Algolia <support@algolia.com>

algolia/cache-in-memory
Licensed under the MIT License
Copyright (c) Algolia <support@algolia.com>

algolia/client-account
Licensed under the MIT License
Copyright (c) Algolia <support@algolia.com>

algolia/client-analytics
Licensed under the MIT License
Copyright (c) Algolia <support@algolia.com>

algolia/client-common
Licensed under the MIT License
Copyright (c) Algolia <support@algolia.com>

algolia/client-personalization
Licensed under the MIT License
Copyright (c) Algolia <support@algolia.com>

algolia/client-search
Licensed under the MIT License
Copyright (c) Algolia <support@algolia.com>

algolia/logger-common
Licensed under the MIT License
Copyright (c) Algolia <support@algolia.com>

algolia/logger-console
Licensed under the MIT License
Copyright (c) Algolia <support@algolia.com>

algolia/requester-browser-xhr
Licensed under the MIT License
Copyright (c) Algolia <support@algolia.com>

algolia/requester-common
Licensed under the MIT License
Copyright (c) Algolia <support@algolia.com>

algolia/requester-node-http
Licensed under the MIT License
Copyright (c) Algolia <support@algolia.com>

algolia/transporter
Licensed under the MIT License
Copyright (c) Algolia <support@algolia.com>

amplitude/analytics-browser
Licensed under the MIT License
Copyright (c) 2022 Amplitude Analytics

amplitude/analytics-client-common
Licensed under the MIT License
Copyright (c) 2022 Amplitude Analytics

amplitude/analytics-connector
Licensed under the MIT License
Copyright (c) 2020 Amplitude Analytics

amplitude/analytics-core
Licensed under the MIT License
Copyright (c) 2022 Amplitude Analytics

amplitude/analytics-remote-config
Licensed under the MIT License
Copyright (c) 2022 Amplitude Analytics

amplitude/analytics-types
Licensed under the MIT License
Copyright (c) 2022 Amplitude Analytics

amplitude/experiment-core
Licensed under the MIT License
Copyright (c) 2020 Amplitude Analytics

amplitude/plugin-autocapture-browser
Licensed under the MIT License
Copyright (c) 2022 Amplitude Analytics

amplitude/plugin-page-view-tracking-browser
Licensed under the MIT License
Copyright (c) 2022 Amplitude Analytics

antfu/utils
Licensed under the MIT License
Copyright (c) 2021 Anthony Fu <https://github.com/antfu>

apidevtools/json-schema-ref-parser
Licensed under the MIT License
Copyright (c) 2015 James Messinger

apidevtools/openapi-schemas
Licensed under the MIT License
Copyright (c) 2019 James Messinger

apidevtools/swagger-methods
Licensed under the MIT License
Copyright (c) 2015 James Messinger

apidevtools/swagger-parser
Licensed under the MIT License
Copyright (c) 2015 James Messinger

azure/abort-controller
Licensed under the MIT License
Copyright (c) 2018 Microsoft

azure/core-asynciterator-polyfill
Licensed under the MIT License
Copyright (c) 2018 Microsoft

azure/core-auth
Licensed under the MIT License
Copyright (c) 2018 Microsoft

azure/core-http
Licensed under the MIT License
Copyright (c) 2018 Microsoft

azure/core-lro
Licensed under the MIT License
Copyright (c) 2018 Microsoft

azure/core-paging
Licensed under the MIT License
Copyright (c) 2018 Microsoft

azure/core-tracing
Licensed under the MIT License
Copyright (c) 2018 Microsoft

azure/core-util
Licensed under the MIT License
Copyright (c) 2018 Microsoft

azure/logger
Licensed under the MIT License
Copyright (c) 2018 Microsoft

azure/ms-rest-js
Licensed under the MIT License
Copyright (c) Microsoft Corporation. All rights reserved.

azure/storage-blob
Licensed under the MIT License
Copyright (c) 2018 Microsoft

babel/code-frame
Licensed under the MIT License
Copyright (c) 2014-present Sebastian McKenzie and other contributors

babel/compat-data
Licensed under the MIT License
Copyright (c) 2014-present Sebastian McKenzie and other contributors

babel/core
Licensed under the MIT License
Copyright (c) 2014-present Sebastian McKenzie and other contributors

babel/eslint-parser
Licensed under the MIT License
Copyright (c) 2014-present Sebastian McKenzie and other contributors

babel/generator
Licensed under the MIT License
Copyright (c) 2014-present Sebastian McKenzie and other contributors

babel/helper-annotate-as-pure
Licensed under the MIT License
Copyright (c) 2014-present Sebastian McKenzie and other contributors

babel/helper-builder-binary-assignment-operator-visitor
Licensed under the MIT License
Copyright (c) 2014-present Sebastian McKenzie and other contributors

babel/helper-compilation-targets
Licensed under the MIT License
Copyright (c) 2014-present Sebastian McKenzie and other contributors

babel/helper-create-class-features-plugin
Licensed under the MIT License
Copyright (c) 2014-present Sebastian McKenzie and other contributors

babel/helper-create-regexp-features-plugin
Licensed under the MIT License
Copyright (c) 2014-present Sebastian McKenzie and other contributors

babel/helper-define-polyfill-provider
Licensed under the MIT License
Copyright (c) 2020-present Nicol√≤ Ribaudo and other contributors

babel/helper-environment-visitor
Licensed under the MIT License
Copyright (c) 2014-present Sebastian McKenzie and other contributors

babel/helper-explode-assignable-expression
Licensed under the MIT License
Copyright (c) 2014-present Sebastian McKenzie and other contributors

babel/helper-function-name
Licensed under the MIT License
Copyright (c) 2014-present Sebastian McKenzie and other contributors

babel/helper-get-function-arity
Licensed under the MIT License
Copyright (c) 2014-present Sebastian McKenzie and other contributors

babel/helper-hoist-variables
Licensed under the MIT License
Copyright (c) 2014-present Sebastian McKenzie and other contributors

babel/helper-member-expression-to-functions
Licensed under the MIT License
Copyright (c) 2014-present Sebastian McKenzie and other contributors

babel/helper-module-imports
Licensed under the MIT License
Copyright (c) 2014-present Sebastian McKenzie and other contributors

babel/helper-module-transforms
Licensed under the MIT License
Copyright (c) 2014-present Sebastian McKenzie and other contributors

babel/helper-optimise-call-expression
Licensed under the MIT License
Copyright (c) 2014-present Sebastian McKenzie and other contributors

babel/helper-plugin-utils
Licensed under the MIT License
Copyright (c) 2014-present Sebastian McKenzie and other contributors

babel/helper-remap-async-to-generator
Licensed under the MIT License
Copyright (c) 2014-present Sebastian McKenzie and other contributors

babel/helper-replace-supers
Licensed under the MIT License
Copyright (c) 2014-present Sebastian McKenzie and other contributors

babel/helper-simple-access
Licensed under the MIT License
Copyright (c) 2014-present Sebastian McKenzie and other contributors

babel/helper-skip-transparent-expression-wrappers
Licensed under the MIT License
Copyright (c) 2014-present Sebastian McKenzie and other contributors

babel/helper-split-export-declaration
Licensed under the MIT License
Copyright (c) 2014-present Sebastian McKenzie and other contributors

babel/helper-string-parser
Licensed under the MIT License
Copyright (c) 2014-present Sebastian McKenzie and other contributors

babel/helper-validator-identifier
Licensed under the MIT License
Copyright (c) 2014-present Sebastian McKenzie and other contributors

babel/helper-validator-option
Licensed under the MIT License
Copyright (c) 2014-present Sebastian McKenzie and other contributors

babel/helper-wrap-function
Licensed under the MIT License
Copyright (c) 2014-present Sebastian McKenzie and other contributors

babel/helpers
Licensed under the MIT License
Copyright (c) 2014-present Sebastian McKenzie and other contributors

babel/highlight
Licensed under the MIT License
Copyright (c) 2014-present Sebastian McKenzie and other contributors

babel/parser
Licensed under the MIT License
Copyright (c) 2014-present Sebastian McKenzie and other contributors

babel/plugin-bugfix-safari-id-destructuring-collision-in-function-expression
Licensed under the MIT License
Copyright (c) 2014-present Sebastian McKenzie and other contributors

babel/plugin-bugfix-v8-spread-parameters-in-optional-chaining
Licensed under the MIT License
Copyright (c) 2014-present Sebastian McKenzie and other contributors

babel/plugin-proposal-async-generator-functions
Licensed under the MIT License
Copyright (c) 2014-present Sebastian McKenzie and other contributors

babel/plugin-proposal-class-properties
Licensed under the MIT License
Copyright (c) 2014-present Sebastian McKenzie and other contributors

babel/plugin-proposal-class-static-block
Licensed under the MIT License
Copyright (c) 2014-present Sebastian McKenzie and other contributors

babel/plugin-proposal-decorators
Licensed under the MIT License
Copyright (c) 2014-present Sebastian McKenzie and other contributors

babel/plugin-proposal-dynamic-import
Licensed under the MIT License
Copyright (c) 2014-present Sebastian McKenzie and other contributors

babel/plugin-proposal-export-default-from
Licensed under the MIT License
Copyright (c) 2014-present Sebastian McKenzie and other contributors

babel/plugin-proposal-export-namespace-from
Licensed under the MIT License
Copyright (c) 2014-present Sebastian McKenzie and other contributors

babel/plugin-proposal-json-strings
Licensed under the MIT License
Copyright (c) 2014-present Sebastian McKenzie and other contributors

babel/plugin-proposal-logical-assignment-operators
Licensed under the MIT License
Copyright (c) 2014-present Sebastian McKenzie and other contributors

babel/plugin-proposal-nullish-coalescing-operator
Licensed under the MIT License
Copyright (c) 2014-present Sebastian McKenzie and other contributors

babel/plugin-proposal-numeric-separator
Licensed under the MIT License
Copyright (c) 2014-present Sebastian McKenzie and other contributors

babel/plugin-proposal-object-rest-spread
Licensed under the MIT License
Copyright (c) 2014-present Sebastian McKenzie and other contributors

babel/plugin-proposal-optional-catch-binding
Licensed under the MIT License
Copyright (c) 2014-present Sebastian McKenzie and other contributors

babel/plugin-proposal-optional-chaining
Licensed under the MIT License
Copyright (c) 2014-present Sebastian McKenzie and other contributors

babel/plugin-proposal-private-methods
Licensed under the MIT License
Copyright (c) 2014-present Sebastian McKenzie and other contributors

babel/plugin-proposal-private-property-in-object
Licensed under the MIT License
Copyright (c) 2014-present Sebastian McKenzie and other contributors

babel/plugin-proposal-unicode-property-regex
Licensed under the MIT License
Copyright (c) 2014-present Sebastian McKenzie and other contributors

babel/plugin-syntax-async-generators
Licensed under the MIT License
Copyright (c) 2014-present Sebastian McKenzie and other contributors

babel/plugin-syntax-class-properties
Licensed under the MIT License
Copyright (c) 2014-present Sebastian McKenzie and other contributors

babel/plugin-syntax-class-static-block
Licensed under the MIT License
Copyright (c) 2014-present Sebastian McKenzie and other contributors

babel/plugin-syntax-decorators
Licensed under the MIT License
Copyright (c) 2014-present Sebastian McKenzie and other contributors

babel/plugin-syntax-dynamic-import
Licensed under the MIT License
Copyright (c) 2014-present Sebastian McKenzie and other contributors

babel/plugin-syntax-export-default-from
Licensed under the MIT License
Copyright (c) 2014-present Sebastian McKenzie and other contributors

babel/plugin-syntax-export-namespace-from
Licensed under the MIT License
Copyright (c) 2014-present Sebastian McKenzie and other contributors

babel/plugin-syntax-flow
Licensed under the MIT License
Copyright (c) 2014-present Sebastian McKenzie and other contributors

babel/plugin-syntax-import-assertions
Licensed under the MIT License
Copyright (c) 2014-present Sebastian McKenzie and other contributors

babel/plugin-syntax-import-attributes
Licensed under the MIT License
Copyright (c) 2014-present Sebastian McKenzie and other contributors

babel/plugin-syntax-import-meta
Licensed under the MIT License
Copyright (c) 2014-present Sebastian McKenzie and other contributors

babel/plugin-syntax-json-strings
Licensed under the MIT License
Copyright (c) 2014-present Sebastian McKenzie and other contributors

babel/plugin-syntax-jsx
Licensed under the MIT License
Copyright (c) 2014-present Sebastian McKenzie and other contributors

babel/plugin-syntax-logical-assignment-operators
Licensed under the MIT License
Copyright (c) 2014-present Sebastian McKenzie and other contributors

babel/plugin-syntax-numeric-separator
Licensed under the MIT License
Copyright (c) 2014-present Sebastian McKenzie and other contributors

babel/plugin-syntax-object-rest-spread
Licensed under the MIT License
Copyright (c) 2014-present Sebastian McKenzie and other contributors

babel/plugin-syntax-optional-catch-binding
Licensed under the MIT License
Copyright (c) 2014-present Sebastian McKenzie and other contributors

babel/plugin-syntax-optional-chaining
Licensed under the MIT License
Copyright (c) 2014-present Sebastian McKenzie and other contributors

babel/plugin-syntax-private-property-in-object
Licensed under the MIT License
Copyright (c) 2014-present Sebastian McKenzie and other contributors

babel/plugin-syntax-top-level-await
Licensed under the MIT License
Copyright (c) 2014-present Sebastian McKenzie and other contributors

babel/plugin-syntax-typescript
Licensed under the MIT License
Copyright (c) 2014-present Sebastian McKenzie and other contributors

babel/plugin-syntax-unicode-sets-regex
Licensed under the MIT License
Copyright (c) 2014-present Sebastian McKenzie and other contributors

babel/plugin-transform-arrow-functions
Licensed under the MIT License
Copyright (c) 2014-present Sebastian McKenzie and other contributors

babel/plugin-transform-async-generator-functions
Licensed under the MIT License
Copyright (c) 2014-present Sebastian McKenzie and other contributors

babel/plugin-transform-async-to-generator
Licensed under the MIT License
Copyright (c) 2014-present Sebastian McKenzie and other contributors

babel/plugin-transform-block-scoped-functions
Licensed under the MIT License
Copyright (c) 2014-present Sebastian McKenzie and other contributors

babel/plugin-transform-block-scoping
Licensed under the MIT License
Copyright (c) 2014-present Sebastian McKenzie and other contributors

babel/plugin-transform-class-properties
Licensed under the MIT License
Copyright (c) 2014-present Sebastian McKenzie and other contributors

babel/plugin-transform-class-static-block
Licensed under the MIT License
Copyright (c) 2014-present Sebastian McKenzie and other contributors

babel/plugin-transform-classes
Licensed under the MIT License
Copyright (c) 2014-present Sebastian McKenzie and other contributors

babel/plugin-transform-computed-properties
Licensed under the MIT License
Copyright (c) 2014-present Sebastian McKenzie and other contributors

babel/plugin-transform-destructuring
Licensed under the MIT License
Copyright (c) 2014-present Sebastian McKenzie and other contributors

babel/plugin-transform-dotall-regex
Licensed under the MIT License
Copyright (c) 2014-present Sebastian McKenzie and other contributors

babel/plugin-transform-duplicate-keys
Licensed under the MIT License
Copyright (c) 2014-present Sebastian McKenzie and other contributors

babel/plugin-transform-dynamic-import
Licensed under the MIT License
Copyright (c) 2014-present Sebastian McKenzie and other contributors

babel/plugin-transform-exponentiation-operator
Licensed under the MIT License
Copyright (c) 2014-present Sebastian McKenzie and other contributors

babel/plugin-transform-export-namespace-from
Licensed under the MIT License
Copyright (c) 2014-present Sebastian McKenzie and other contributors

babel/plugin-transform-flow-strip-types
Licensed under the MIT License
Copyright (c) 2014-present Sebastian McKenzie and other contributors

babel/plugin-transform-for-of
Licensed under the MIT License
Copyright (c) 2014-present Sebastian McKenzie and other contributors

babel/plugin-transform-function-name
Licensed under the MIT License
Copyright (c) 2014-present Sebastian McKenzie and other contributors

babel/plugin-transform-json-strings
Licensed under the MIT License
Copyright (c) 2014-present Sebastian McKenzie and other contributors

babel/plugin-transform-literals
Licensed under the MIT License
Copyright (c) 2014-present Sebastian McKenzie and other contributors

babel/plugin-transform-logical-assignment-operators
Licensed under the MIT License
Copyright (c) 2014-present Sebastian McKenzie and other contributors

babel/plugin-transform-member-expression-literals
Licensed under the MIT License
Copyright (c) 2014-present Sebastian McKenzie and other contributors

babel/plugin-transform-modules-amd
Licensed under the MIT License
Copyright (c) 2014-present Sebastian McKenzie and other contributors

babel/plugin-transform-modules-commonjs
Licensed under the MIT License
Copyright (c) 2014-present Sebastian McKenzie and other contributors

babel/plugin-transform-modules-systemjs
Licensed under the MIT License
Copyright (c) 2014-present Sebastian McKenzie and other contributors

babel/plugin-transform-modules-umd
Licensed under the MIT License
Copyright (c) 2014-present Sebastian McKenzie and other contributors

babel/plugin-transform-named-capturing-groups-regex
Licensed under the MIT License
Copyright (c) 2014-present Sebastian McKenzie and other contributors

babel/plugin-transform-new-target
Licensed under the MIT License
Copyright (c) 2014-present Sebastian McKenzie and other contributors

babel/plugin-transform-nullish-coalescing-operator
Licensed under the MIT License
Copyright (c) 2014-present Sebastian McKenzie and other contributors

babel/plugin-transform-numeric-separator
Licensed under the MIT License
Copyright (c) 2014-present Sebastian McKenzie and other contributors

babel/plugin-transform-object-rest-spread
Licensed under the MIT License
Copyright (c) 2014-present Sebastian McKenzie and other contributors

babel/plugin-transform-object-super
Licensed under the MIT License
Copyright (c) 2014-present Sebastian McKenzie and other contributors

babel/plugin-transform-optional-catch-binding
Licensed under the MIT License
Copyright (c) 2014-present Sebastian McKenzie and other contributors

babel/plugin-transform-optional-chaining
Licensed under the MIT License
Copyright (c) 2014-present Sebastian McKenzie and other contributors

babel/plugin-transform-parameters
Licensed under the MIT License
Copyright (c) 2014-present Sebastian McKenzie and other contributors

babel/plugin-transform-private-methods
Licensed under the MIT License
Copyright (c) 2014-present Sebastian McKenzie and other contributors

babel/plugin-transform-private-property-in-object
Licensed under the MIT License
Copyright (c) 2014-present Sebastian McKenzie and other contributors

babel/plugin-transform-property-literals
Licensed under the MIT License
Copyright (c) 2014-present Sebastian McKenzie and other contributors

babel/plugin-transform-react-display-name
Licensed under the MIT License
Copyright (c) 2014-present Sebastian McKenzie and other contributors

babel/plugin-transform-react-jsx
Licensed under the MIT License
Copyright (c) 2014-present Sebastian McKenzie and other contributors

babel/plugin-transform-react-jsx-development
Licensed under the MIT License
Copyright (c) 2014-present Sebastian McKenzie and other contributors

babel/plugin-transform-react-pure-annotations
Licensed under the MIT License
Copyright (c) 2014-present Sebastian McKenzie and other contributors

babel/plugin-transform-regenerator
Licensed under the MIT License
Copyright (c) 2014-present Sebastian McKenzie and other contributors

babel/plugin-transform-reserved-words
Licensed under the MIT License
Copyright (c) 2014-present Sebastian McKenzie and other contributors

babel/plugin-transform-runtime
Licensed under the MIT License
Copyright (c) 2014-present Sebastian McKenzie and other contributors

babel/plugin-transform-shorthand-properties
Licensed under the MIT License
Copyright (c) 2014-present Sebastian McKenzie and other contributors

babel/plugin-transform-spread
Licensed under the MIT License
Copyright (c) 2014-present Sebastian McKenzie and other contributors

babel/plugin-transform-sticky-regex
Licensed under the MIT License
Copyright (c) 2014-present Sebastian McKenzie and other contributors

babel/plugin-transform-template-literals
Licensed under the MIT License
Copyright (c) 2014-present Sebastian McKenzie and other contributors

babel/plugin-transform-typeof-symbol
Licensed under the MIT License
Copyright (c) 2014-present Sebastian McKenzie and other contributors

babel/plugin-transform-typescript
Licensed under the MIT License
Copyright (c) 2014-present Sebastian McKenzie and other contributors

babel/plugin-transform-unicode-escapes
Licensed under the MIT License
Copyright (c) 2014-present Sebastian McKenzie and other contributors

babel/plugin-transform-unicode-property-regex
Licensed under the MIT License
Copyright (c) 2014-present Sebastian McKenzie and other contributors

babel/plugin-transform-unicode-regex
Licensed under the MIT License
Copyright (c) 2014-present Sebastian McKenzie and other contributors

babel/plugin-transform-unicode-sets-regex
Licensed under the MIT License
Copyright (c) 2014-present Sebastian McKenzie and other contributors

babel/preset-env
Licensed under the MIT License
Copyright (c) 2014-present Sebastian McKenzie and other contributors

babel/preset-modules
Licensed under the MIT License
Copyright (c) 2020 Babel

babel/preset-react
Licensed under the MIT License
Copyright (c) 2014-present Sebastian McKenzie and other contributors

babel/preset-typescript
Licensed under the MIT License
Copyright (c) 2014-present Sebastian McKenzie and other contributors

babel/register
Licensed under the MIT License
Copyright (c) 2014-present Sebastian McKenzie and other contributors

babel/regjsgen
Licensed under the MIT License
Copyright 2014-2020 Benjamin Tan <https://ofcr.se/>

babel/runtime
Licensed under the MIT License
Copyright (c) 2014-present Sebastian McKenzie and other contributors

babel/runtime-corejs3
Licensed under the MIT License
Copyright (c) 2014-present Sebastian McKenzie and other contributors

babel/template
Licensed under the MIT License
Copyright (c) 2014-present Sebastian McKenzie and other contributors

babel/traverse
Licensed under the MIT License
Copyright (c) 2014-present Sebastian McKenzie and other contributors

babel/types
Licensed under the MIT License
Copyright (c) 2014-present Sebastian McKenzie and other contributors

bahmutov/print-env
Licensed under the MIT License
Copyright (c) 2017 Gleb Bahmutov &lt;gleb.bahmutov@gmail.com&gt;

braintree/sanitize-url
Licensed under the MIT License
Copyright (c) 2017 Braintree

commitlint/cli
Licensed under the MIT License
Copyright (c) 2016 - present Mario Nebl

commitlint/config-conventional
Licensed under the MIT License
Copyright (c) 2016 - present Mario Nebl

commitlint/config-validator
Licensed under the MIT License
Copyright (c) 2016 - present Mario Nebl

commitlint/ensure
Licensed under the MIT License
Copyright (c) 2016 - present Mario Nebl

commitlint/execute-rule
Licensed under the MIT License
Copyright (c) 2016 - present Mario Nebl

commitlint/format
Licensed under the MIT License
Copyright (c) 2016 - present Mario Nebl

commitlint/is-ignored
Licensed under the MIT License
Copyright (c) 2016 - present Mario Nebl

commitlint/lint
Licensed under the MIT License
Copyright (c) 2016 - present Mario Nebl

commitlint/load
Licensed under the MIT License
Copyright (c) 2016 - present Mario Nebl

commitlint/message
Licensed under the MIT License
Copyright (c) 2016 - present Mario Nebl

commitlint/parse
Licensed under the MIT License
Copyright (c) 2016 - present Mario Nebl

commitlint/read
Licensed under the MIT License
Copyright (c) 2016 - present Mario Nebl

commitlint/resolve-extends
Licensed under the MIT License
Copyright (c) 2016 - present Mario Nebl

commitlint/rules
Licensed under the MIT License
Copyright (c) 2016 - present Mario Nebl

commitlint/to-lines
Licensed under the MIT License
Copyright (c) 2016 - present Mario Nebl

commitlint/top-level
Licensed under the MIT License
Copyright (c) 2016 - present Mario Nebl

commitlint/types
Licensed under the MIT License
Copyright (c) 2016 - present Mario Nebl

cspotcode/source-map-consumer
Licensed under the BSD-3-Clause License
Copyright (c) 2009-2011, Mozilla Foundation and contributors

cspotcode/source-map-support
Licensed under the MIT License
Copyright (c) 2014 Evan Wallace

dabh/diagnostics
Licensed under the MIT License
Copyright (c) 2015 Arnout Kazemier, Martijn Swaagman, the Contributors.

design-systems/utils
Licensed under the MIT License
Copyright (c) 2020 Intuit

devtools-ds/object-inspector
Licensed under the MIT License
Copyright (c) 2020 Intuit

devtools-ds/object-parser
Licensed under the MIT License
Copyright (c) 2020 Intuit

devtools-ds/themes
Licensed under the MIT License
Copyright (c) 2020 Intuit

devtools-ds/tree
Licensed under the MIT License
Copyright (c) 2020 Intuit

emotion/is-prop-valid
Licensed under the MIT License
Copyright (c) Emotion team and other contributors

emotion/memoize
Licensed under the MIT License
Copyright (c) Emotion team and other contributors

emotion/stylis
Licensed under the MIT License
Copyright (c) Emotion team and other contributors

emotion/unitless
Licensed under the MIT License
Copyright (c) Emotion team and other contributors

esbuild-kit/cjs-loader
Licensed under the MIT License
Copyright (c) Hiroki Osame <hiroki.osame@gmail.com>

esbuild-kit/core-utils
Licensed under the MIT License
Copyright (c) Hiroki Osame <hiroki.osame@gmail.com>

esbuild-kit/esm-loader
Licensed under the MIT License
Copyright (c) Hiroki Osame <hiroki.osame@gmail.com>

esbuild/android-arm
Licensed under the MIT License
Copyright (c) 2020 Evan Wallace

esbuild/android-arm64
Licensed under the MIT License
Copyright (c) 2020 Evan Wallace

esbuild/android-x64
Licensed under the MIT License
Copyright (c) 2020 Evan Wallace

esbuild/darwin-arm64
Licensed under the MIT License
Copyright (c) 2020 Evan Wallace

esbuild/darwin-x64
Licensed under the MIT License
Copyright (c) 2020 Evan Wallace

esbuild/freebsd-arm64
Licensed under the MIT License
Copyright (c) 2020 Evan Wallace

esbuild/freebsd-x64
Licensed under the MIT License
Copyright (c) 2020 Evan Wallace

esbuild/linux-arm
Licensed under the MIT License
Copyright (c) 2020 Evan Wallace

esbuild/linux-arm64
Licensed under the MIT License
Copyright (c) 2020 Evan Wallace

esbuild/linux-ia32
Licensed under the MIT License
Copyright (c) 2020 Evan Wallace

esbuild/linux-loong64
Licensed under the MIT License
Copyright (c) 2020 Evan Wallace

esbuild/linux-mips64el
Licensed under the MIT License
Copyright (c) 2020 Evan Wallace

esbuild/linux-ppc64
Licensed under the MIT License
Copyright (c) 2020 Evan Wallace

esbuild/linux-riscv64
Licensed under the MIT License
Copyright (c) 2020 Evan Wallace

esbuild/linux-s390x
Licensed under the MIT License
Copyright (c) 2020 Evan Wallace

esbuild/linux-x64
Licensed under the MIT License
Copyright (c) 2020 Evan Wallace

esbuild/netbsd-x64
Licensed under the MIT License
Copyright (c) 2020 Evan Wallace

esbuild/openbsd-x64
Licensed under the MIT License
Copyright (c) 2020 Evan Wallace

esbuild/sunos-x64
Licensed under the MIT License
Copyright (c) 2020 Evan Wallace

esbuild/win32-arm64
Licensed under the MIT License
Copyright (c) 2020 Evan Wallace

esbuild/win32-ia32
Licensed under the MIT License
Copyright (c) 2020 Evan Wallace

esbuild/win32-x64
Licensed under the MIT License
Copyright (c) 2020 Evan Wallace

eslint-community/eslint-utils
Licensed under the MIT License
Copyright (c) 2018 Toru Nagashima

eslint-community/regexpp
Licensed under the MIT License
Copyright (c) 2018 Toru Nagashima

eslint/eslintrc
Licensed under the MIT License
Copyright OpenJS Foundation and other contributors, <www.openjsf.org>

eslint/js
Licensed under the MIT License
Copyright OpenJS Foundation and other contributors, <www.openjsf.org>

exodus/schemasafe
Licensed under the MIT License
"Copyright (c) 2014 Mathias Buus
Copyright (c) 2020 Exodus Movement"

fastify/busboy
Licensed under the MIT License
Copyright Brian White. All rights reserved.

fastify/error
Licensed under the MIT License
Copyright (c) 2020 Fastify

fastify/fast-json-stringify-compiler
Licensed under the MIT License
Copyright (c) 2022 Fastify

fortawesome/vue-fontawesome
Licensed under the MIT License
Copyright 2018 Fonticons, Inc.

gar/promisify
Licensed under the MIT License
Copyright ¬© 2020-2022 Michael Garvin

gitbeaker/core
Licensed under the MIT License
Copyright (c)

gitbeaker/requester-utils
Licensed under the MIT License
Copyright (c)

github/browserslist-config
Licensed under the MIT License
Copyright (c) 2022 GitHub

hapi/address
Licensed under the BSD-3-Clause License
Copyright (c) 2019-2022, Sideway, Inc. and Project contributors

hapi/b64
Licensed under the BSD-3-Clause License
"Copyright (c) 2014-2022, Project contributors
Copyright (c) 2014-2020, Sideway Inc
Copyright (c) 2014, Walmart."

hapi/boom
Licensed under the BSD-3-Clause License
"Copyright (c) 2012-2022, Project contributors
Copyright (c) 2012-2020, Sideway Inc
Copyright (c) 2012-2014, Walmart."

hapi/bourne
Licensed under the BSD-3-Clause License
"Copyright (c) 2019-2022, Project contributors
Copyright (c) 2019-2020, Sideway Inc"

hapi/cryptiles
Licensed under the BSD-3-Clause License
"Copyright (c) 2014-2022, Project contributors
Copyright (c) 2014-2020, Sideway Inc"

hapi/hoek
Licensed under the BSD-3-Clause License
"Copyright (c) 2011-2022, Project contributors
Copyright (c) 2011-2020, Sideway Inc
Copyright (c) 2011-2014, Walmart
Copyright (c) 2011, Yahoo Inc."

hapi/iron
Licensed under the BSD-3-Clause License
"Copyright (c) 2012-2022, Project contributors
Copyright (c) 2012-2020, Sideway Inc"

hapi/joi
Licensed under the BSD-3-Clause License
"Copyright (c) 2012-2022, Project contributors.
Copyright (c) 2012-2022, Sideway. Inc.
Copyright (c) 2012-2014, Walmart."

hapi/podium
Licensed under the BSD-3-Clause License
"Copyright (c) 2016-2022, Project contributors
Copyright (c) 2016-2020, Sideway Inc"

hapi/teamwork
Licensed under the BSD-3-Clause License
"Copyright (c) 2015-2022, Project contributors
Copyright (c) 2015-2020, Sideway Inc"

hapi/topo
Licensed under the BSD-3-Clause License
"Copyright (c) 2012-2022, Project contributors
Copyright (c) 2012-2020, Sideway Inc
Copyright (c) 2012-2014, Walmart."

hapi/validate
Licensed under the BSD-3-Clause License
"Copyright (c) 2012-2022, Project contributors
Copyright (c) 2012-2020, Sideway Inc
Copyright (c) 2012-2014, Walmart."

humanwhocodes/object-schema
Licensed under the BSD-3-Clause License
Copyright (c) 2019, Human Who Codes

iarna/toml
Licensed under the ISC License
Copyright (c) 2016, Rebecca Turner <me@re-becca.org>

intervolga/optimize-cssnano-plugin
Licensed under the MIT License
Copyright (c) 2017 INTERVOLGA.RU

isaacs/cliui
Licensed under the ISC License
Copyright (c) 2015, Contributors

isaacs/string-locale-compare
Licensed under the ISC License
Copyright (c) Isaac Z. Schlueter

istanbuljs/load-nyc-config
Licensed under the ISC License
Copyright (c) 2019, Contributors

istanbuljs/schema
Licensed under the MIT License
Copyright (c) 2019 CFWare, LLC

jest/console
Licensed under the MIT License
Copyright (c) Facebook, Inc. and its affiliates.

jest/core
Licensed under the MIT License
Copyright (c) Facebook, Inc. and its affiliates.

jest/environment
Licensed under the MIT License
Copyright (c) Facebook, Inc. and its affiliates.

jest/expect
Licensed under the MIT License
Copyright (c) Meta Platforms, Inc. and affiliates.

jest/expect-utils
Licensed under the MIT License
Copyright (c) Meta Platforms, Inc. and affiliates.

jest/fake-timers
Licensed under the MIT License
Copyright (c) Meta Platforms, Inc. and affiliates.

jest/globals
Licensed under the MIT License
Copyright (c) Meta Platforms, Inc. and affiliates.

jest/reporters
Licensed under the MIT License
Copyright (c) Facebook, Inc. and its affiliates.

jest/schemas
Licensed under the MIT License
Copyright (c) Meta Platforms, Inc. and affiliates.

jest/source-map
Licensed under the MIT License
Copyright (c) Facebook, Inc. and its affiliates.

jest/test-result
Licensed under the MIT License
Copyright (c) Facebook, Inc. and its affiliates.

jest/test-sequencer
Licensed under the MIT License
Copyright (c) Meta Platforms, Inc. and affiliates.

jest/transform
Licensed under the MIT License
Copyright (c) Facebook, Inc. and its affiliates.

jest/types
Licensed under the MIT License
Copyright (c) Meta Platforms, Inc. and affiliates.

joshwooding/vite-plugin-react-docgen-typescript
Licensed under the MIT License
Copyright (c) Josh Wooding

jridgewell/gen-mapping
Licensed under the MIT License
Copyright 2022 Justin Ridgewell <jridgewell@google.com>

jridgewell/resolve-uri
Licensed under the MIT License
Copyright 2019 Justin Ridgewell <jridgewell@google.com>

jridgewell/set-array
Licensed under the MIT License
Copyright 2022 Justin Ridgewell <jridgewell@google.com>

jridgewell/source-map
Licensed under the MIT License
Copyright 2019 Justin Ridgewell <jridgewell@google.com>

jridgewell/sourcemap-codec
Licensed under the MIT License
Copyright (c) 2015 Rich Harris

jridgewell/trace-mapping
Licensed under the MIT License
Copyright 2022 Justin Ridgewell <justin@ridgewell.name>

js-sdsl/ordered-map
Licensed under the MIT License
Copyright (c) 2021 Zilong Yao

jsdevtools/ono
Licensed under the MIT License
Copyright (c) 2015 James Messinger

kwsites/file-exists
Licensed under the MIT License
Copyright (c) 2015 Steve King

kwsites/promise-deferred
Licensed under the MIT License
Copyright (c) 2018 kwsites

material/animation
Licensed under the MIT License
Copyright (c) 2014-2020 Google, Inc.

material/base
Licensed under the MIT License
Copyright (c) 2014-2020 Google, Inc.

material/button
Licensed under the MIT License
Copyright (c) 2014-2020 Google, Inc.

material/density
Licensed under the MIT License
Copyright (c) 2014-2020 Google, Inc.

material/dialog
Licensed under the MIT License
Copyright (c) 2014-2020 Google, Inc.

material/dom
Licensed under the MIT License
Copyright (c) 2014-2020 Google, Inc.

material/elevation
Licensed under the MIT License
Copyright (c) 2014-2020 Google, Inc.

material/feature-targeting
Licensed under the MIT License
Copyright (c) 2014-2020 Google, Inc.

material/focus-ring
Licensed under the MIT License
Copyright (c) 2014-2020 Google, Inc.

material/icon-button
Licensed under the MIT License
Copyright (c) 2014-2020 Google, Inc.

material/ripple
Licensed under the MIT License
Copyright (c) 2014-2020 Google, Inc.

material/rtl
Licensed under the MIT License
Copyright (c) 2014-2020 Google, Inc.

material/shape
Licensed under the MIT License
Copyright (c) 2014-2020 Google, Inc.

material/theme
Licensed under the MIT License
Copyright (c) 2014-2020 Google, Inc.

material/tokens
Licensed under the MIT License
Copyright (c) 2014-2020 Google, Inc.

material/touch-target
Licensed under the MIT License
Copyright (c) 2014-2020 Google, Inc.

material/typography
Licensed under the MIT License
Copyright (c) 2014-2020 Google, Inc.

mdx-js/mdx
Licensed under the MIT License
Copyright (c) 2017 Compositor and Vercel, Inc.

mdx-js/react
Licensed under the MIT License
Copyright (c) 2017 Compositor and Vercel, Inc.

mdx-js/util
Licensed under the MIT License
Copyright (c) 2017 Compositor and Vercel, Inc.

mrmlnc/readdir-enhanced
Licensed under the MIT License
Copyright (c) 2016 James Messinger

node-ipc/js-queue
Licensed under the MIT License
Copyright (c) 2020 Brandon Nozaki Miller

node-redis/client
Licensed under the MIT License
Copyright (c) 2022-2023, Redis, inc.

nodelib/fs.scandir
Licensed under the MIT License
Copyright (c) Denis Malinochkin

nodelib/fs.stat
Licensed under the MIT License
Copyright (c) Denis Malinochkin

nodelib/fs.walk
Licensed under the MIT License
Copyright (c) Denis Malinochkin

npmcli/ci-detect
Licensed under the ISC License
Copyright (c) npm, Inc.

npmcli/config
Licensed under the ISC License
Copyright (c) npm, Inc.

npmcli/disparity-colors
Licensed under the ISC License
Copyright (c) npm Inc.

npmcli/git
Licensed under the ISC License
Copyright (c) npm, Inc.

npmcli/installed-package-contents
Licensed under the ISC License
Copyright (c) npm, Inc.

npmcli/metavuln-calculator
Licensed under the ISC License
Copyright (c) npm, Inc.

npmcli/move-file
Licensed under the MIT License
"Copyright (c) Sindre Sorhus <sindresorhus@gmail.com> (https://sindresorhus.com)
Copyright (c) npm, Inc."

npmcli/name-from-folder
Licensed under the ISC License
Copyright npm, Inc.

npmcli/package-json
Licensed under the ISC License
Copyright GitHub Inc.

npmcli/promise-spawn
Licensed under the ISC License
Copyright (c) npm, Inc.

npmcli/run-script
Licensed under the ISC License
Copyright (c) npm, Inc.

octokit/auth-token
Licensed under the MIT License
Copyright (c) 2019 Octokit contributors

octokit/core
Licensed under the MIT License
Copyright (c) 2019 Octokit contributors

octokit/endpoint
Licensed under the MIT License
Copyright (c) 2018 Octokit contributors

octokit/graphql
Licensed under the MIT License
Copyright (c) 2018 Octokit contributors

octokit/openapi-types
Licensed under the MIT License
Copyright 2020 Gregor Martynus

octokit/openapi-types-ghec
Licensed under the MIT License
Copyright 2020 Gregor Martynus

octokit/plugin-retry
Licensed under the MIT License
Copyright (c) 2018 Octokit contributors

octokit/plugin-throttling
Licensed under the MIT License
Copyright (c) 2018 Octokit contributors

octokit/request
Licensed under the MIT License
Copyright (c) 2018 Octokit contributors

octokit/request-error
Licensed under the MIT License
Copyright (c) 2019 Octokit contributors

octokit/rest
Licensed under the MIT License
"Copyright (c) 2012 Cloud9 IDE, Inc. (Mike de Boer)
Copyright (c) 2017-2018 Octokit contributors"

octokit/webhooks-definitions
Licensed under the MIT License
Copyright (c) 2018 Gregor Martynus

octokit/webhooks-types
Licensed under the MIT License
Copyright (c) 2018 Gregor Martynus

one-ini/wasm
Licensed under the MIT License
Copyright (c) 2019 Jed Mao

pinia/testing
Licensed under the MIT License
Copyright (c) 2019-present Eduardo San Martin Morote

pkgr/core
Licensed under the MIT License
Copyright (c) 2019 JounQin/UnTS

pkgr/utils
Licensed under the MIT License
Copyright (c) 2019 JounQin/UnTS

pnpm/config.env-replace
Licensed under the MIT License
"Copyright (c) 2015-2016 Rico Sta. Cruz and other contributors
Copyright (c) 2016-2022 Zoltan Kochan and other contributors"

pnpm/network.ca-file
Licensed under the MIT License
"Copyright (c) 2015-2016 Rico Sta. Cruz and other contributors
Copyright (c) 2016-2022 Zoltan Kochan and other contributors"

pnpm/npm-conf
Licensed under the MIT License
Copyright (c) Kevin M√•rtensson <kevinmartensson@gmail.com> (github.com/kevva)

polka/url
Licensed under the MIT License
Copyright (c) Luke Edwards <luke.edwards05@gmail.com> (https://lukeed.com)

popperjs/core
Licensed under the MIT License
Copyright (c) 2021 Floating UI contributors

quasar/extras
Licensed under the MIT License
Copyright (c) 2015-present Razvan Stoenescu,Copyright (c) 2015-present Razvan Stoenescu

quasar/vite-plugin
Licensed under the MIT License
Copyright (c) 2015-present Razvan Stoenescu,Copyright (c) 2015-present Razvan Stoenescu

redocly/ajv
Licensed under the MIT License
Copyright (c) 2015-2021 Evgeny Poberezkin

redocly/cli
Licensed under the MIT License
Copyright 2019 Redocly LLC

redocly/openapi-core
Licensed under the MIT License
Copyright 2019 Redocly LLC

release-it/conventional-changelog
Licensed under the MIT License
Copyright (c) 2019 release-it

rollup/pluginutils
Licensed under the MIT License
Copyright (c) 2019 RollupJS Plugin Contributors (https://github.com/rollup/plugins/graphs/contributors)

semantic-release/changelog
Licensed under the MIT License
Copyright (c) 2017 Contributors

semantic-release/commit-analyzer
Licensed under the MIT License
Copyright (c) 2017 Pierre-Denis Vanduynslager

semantic-release/error
Licensed under the MIT License
Copyright (c) 2017 Contributors

semantic-release/git
Licensed under the MIT License
Copyright (c) 2017 Pierre-Denis Vanduynslager

semantic-release/github
Licensed under the MIT License
Copyright (c) 2017 Contributors

semantic-release/npm
Licensed under the MIT License
Copyright (c) 2017 Contributors

semantic-release/release-notes-generator
Licensed under the MIT License
Copyright (c) 2017 Pierre-Denis Vanduynslager

sentry-internal/browser-utils
Licensed under the MIT License
Copyright (c) 2012-2024 Functional Software, Inc. dba Sentry

sentry-internal/feedback
Licensed under the MIT License
Copyright (c) 2012-2024 Functional Software, Inc. dba Sentry

sentry-internal/replay
Licensed under the MIT License
Copyright (c) 2012-2024 Functional Software, Inc. dba Sentry

sentry-internal/replay-canvas
Licensed under the MIT License
Copyright (c) 2012-2024 Functional Software, Inc. dba Sentry

sentry/babel-plugin-component-annotate
Licensed under the MIT License
Copyright (c) 2022, Sentry

sentry/browser
Licensed under the MIT License
Copyright (c) 2012-2024 Functional Software, Inc. dba Sentry

sentry/bundler-plugin-core
Licensed under the MIT License
Copyright (c) 2022, Sentry

sentry/cli
Licensed under the BSD-3-Clause License
Copyright (c) 2016 Sentry (https://sentry.io/) and individual contributors.

sentry/cli-darwin
Licensed under the BSD-3-Clause License
Copyright (c) 2016 Sentry (https://sentry.io/) and individual contributors.

sentry/cli-linux-arm
Licensed under the BSD-3-Clause License
Copyright (c) 2016 Sentry (https://sentry.io/) and individual contributors.

sentry/cli-linux-arm64
Licensed under the BSD-3-Clause License
Copyright (c) 2016 Sentry (https://sentry.io/) and individual contributors.

sentry/cli-linux-i686
Licensed under the BSD-3-Clause License
Copyright (c) 2016 Sentry (https://sentry.io/) and individual contributors.

sentry/cli-linux-x64
Licensed under the BSD-3-Clause License
Copyright (c) 2016 Sentry (https://sentry.io/) and individual contributors.

sentry/cli-win32-i686
Licensed under the BSD-3-Clause License
Copyright (c) 2016 Sentry (https://sentry.io/) and individual contributors.

sentry/cli-win32-x64
Licensed under the BSD-3-Clause License
Copyright (c) 2016 Sentry (https://sentry.io/) and individual contributors.

sentry/core
Licensed under the MIT License
Copyright (c) 2012-2024 Functional Software, Inc. dba Sentry

sentry/types
Licensed under the MIT License
Copyright (c) 2012-2024 Functional Software, Inc. dba Sentry

sentry/utils
Licensed under the MIT License
Copyright (c) 2012-2024 Functional Software, Inc. dba Sentry

sentry/vite-plugin
Licensed under the MIT License
Copyright (c) 2022, Sentry

sentry/vue
Licensed under the MIT License
Copyright (c) 2012-2024 Functional Software, Inc. dba Sentry

sideway/address
Licensed under the BSD-3-Clause License
Copyright (c) 2019-2022, Sideway, Inc. and Project contributors

sideway/formula
Licensed under the BSD-3-Clause License
Copyright (c) 2019-2020, Sideway. Inc, and project contributors

sideway/pinpoint
Licensed under the BSD-3-Clause License
Copyright (c) 2019-2020, Sideway. Inc, and project contributors

sindresorhus/is
Licensed under the MIT License
Copyright (c) Sindre Sorhus <sindresorhus@gmail.com> (https://sindresorhus.com)

sindresorhus/merge-streams
Licensed under the MIT License
Copyright (c) Sindre Sorhus <sindresorhus@gmail.com> (https://sindresorhus.com)

sinonjs/commons
Licensed under the BSD-3-Clause License
Copyright (c) 2018, Sinon.JS

sinonjs/fake-timers
Licensed under the BSD-3-Clause License
Copyright (c) 2010-2014, Christian Johansen, christian@cjohansen.no. All rights reserved.

soda/friendly-errors-webpack-plugin
Licensed under the MIT License
Copyright (c) 2016 Geoffroy Warin

soda/get-current-script
Licensed under the MIT License
"Copyright (c) 2020 Haoqun Jiang
Copyright (c) 2015 Adam Miller"

storybook/addon-actions
Licensed under the MIT License
Copyright (c) 2017 Kadira Inc. <hello@kadira.io>

storybook/addon-backgrounds
Licensed under the MIT License
Copyright (c) 2017 Kadira Inc. <hello@kadira.io>

storybook/addon-controls
Licensed under the MIT License
Copyright (c) 2017 Kadira Inc. <hello@kadira.io>

storybook/addon-docs
Licensed under the MIT License
Copyright (c) 2017 Kadira Inc. <hello@kadira.io>

storybook/addon-essentials
Licensed under the MIT License
Copyright (c) 2017 Kadira Inc. <hello@kadira.io>

storybook/addon-interactions
Licensed under the MIT License
Copyright (c) 2017 Kadira Inc. <hello@kadira.io>

storybook/addon-links
Licensed under the MIT License
Copyright (c) 2017 Kadira Inc. <hello@kadira.io>

storybook/addon-measure
Licensed under the MIT License
Copyright (c) 2017 Kadira Inc. <hello@kadira.io>

storybook/addon-outline
Licensed under the MIT License
Copyright (c) 2017 Kadira Inc. <hello@kadira.io>

storybook/addon-toolbars
Licensed under the MIT License
Copyright (c) 2017 Kadira Inc. <hello@kadira.io>

storybook/addon-viewport
Licensed under the MIT License
Copyright (c) 2017 Kadira Inc. <hello@kadira.io>

storybook/addons
Licensed under the MIT License
Copyright (c) 2017 Kadira Inc. <hello@kadira.io>

storybook/api
Licensed under the MIT License
Copyright (c) 2017 Kadira Inc. <hello@kadira.io>

storybook/builder-vite
Licensed under the MIT License
Copyright 2021 Storybook-builder-vite maintainers

storybook/channel-postmessage
Licensed under the MIT License
Copyright (c) 2017 Kadira Inc. <hello@kadira.io>

storybook/channels
Licensed under the MIT License
Copyright (c) 2017 Kadira Inc. <hello@kadira.io>

storybook/client-logger
Licensed under the MIT License
Copyright (c) 2017 Kadira Inc. <hello@kadira.io>

storybook/components
Licensed under the MIT License
Copyright (c) 2017 Kadira Inc. <hello@kadira.io>

storybook/core-client
Licensed under the MIT License
Copyright (c) 2017 Kadira Inc. <hello@kadira.io>

storybook/core-common
Licensed under the MIT License
Copyright (c) 2017 Kadira Inc. <hello@kadira.io>

storybook/core-events
Licensed under the MIT License
Copyright (c) 2017 Kadira Inc. <hello@kadira.io>

storybook/csf
Licensed under the MIT License
Copyright (c) 2022 CSF contributors

storybook/docs-tools
Licensed under the MIT License
Copyright (c) 2017 Kadira Inc. <hello@kadira.io>

storybook/instrumenter
Licensed under the MIT License
Copyright (c) 2017 Kadira Inc. <hello@kadira.io>

storybook/mdx1-csf
Licensed under the MIT License
Copyright (c) 2022 Storybook contributors

storybook/node-logger
Licensed under the MIT License
Copyright (c) 2017 Kadira Inc. <hello@kadira.io>

storybook/postinstall
Licensed under the MIT License
Copyright (c) 2017 Kadira Inc. <hello@kadira.io>

storybook/preview-api
Licensed under the MIT License
Copyright (c) 2017 Kadira Inc. <hello@kadira.io>

storybook/preview-web
Licensed under the MIT License
Copyright (c) 2017 Kadira Inc. <hello@kadira.io>

storybook/router
Licensed under the MIT License
Copyright (c) 2017 Kadira Inc. <hello@kadira.io>

storybook/semver
Licensed under the ISC License
Copyright (c) Isaac Z. Schlueter and Contributors

storybook/source-loader
Licensed under the MIT License
Copyright (c) 2017 Kadira Inc. <hello@kadira.io>

storybook/store
Licensed under the MIT License
Copyright (c) 2017 Kadira Inc. <hello@kadira.io>

storybook/testing-library
Licensed under the MIT License
Copyright (c) 2021 Storybook

storybook/theming
Licensed under the MIT License
Copyright (c) 2017 Kadira Inc. <hello@kadira.io>

storybook/types
Licensed under the MIT License
Copyright (c) 2017 Kadira Inc. <hello@kadira.io>

storybook/vue3
Licensed under the MIT License
Copyright (c) 2024 Storybook

szmarczak/http-timer
Licensed under the MIT License
Copyright (c) 2018 Szymon Marczak

testing-library/dom
Licensed under the MIT License
Copyright (c) 2017 Kent C. Dodds

testing-library/user-event
Licensed under the MIT License
Copyright (c) 2020 Giorgio Polvara

tootallnate/once
Licensed under the MIT License
Copyright (c) 2020 Nathan Rajlich

trysound/sax
Licensed under the ISC License
Copyright (c) Isaac Z. Schlueter and Contributors

tsconfig/node10
Licensed under the MIT License
Copyright (c) Microsoft Corporation.

tsconfig/node12
Licensed under the MIT License
Copyright (c) Microsoft Corporation.

tsconfig/node14
Licensed under the MIT License
Copyright (c) Microsoft Corporation.

tsconfig/node16
Licensed under the MIT License
Copyright (c) Microsoft Corporation.

tufjs/canonical-json
Licensed under the MIT License
Copyright (c) 2022 GitHub and the TUF Contributors

tufjs/models
Licensed under the MIT License
Copyright (c) 2022 GitHub and the TUF Contributors

types/query-string
Licensed under the MIT License
Copyright (c) Sindre Sorhus <sindresorhus@gmail.com> (http://sindresorhus.com)

ungap/promise-all-settled
Licensed under the ISC License
Copyright (c) 2019, Andrea Giammarchi, @WebReflection

ungap/structured-clone
Licensed under the ISC License
Copyright (c) 2021, Andrea Giammarchi, @WebReflection

vercel/ncc
Licensed under the MIT License
Copyright 2018 ZEIT, Inc.

vitejs/plugin-vue
Licensed under the MIT License
Copyright (c) 2019-present, Yuxi (Evan) You and Vite contributors

vitest/expect
Licensed under the MIT License
"Copyright (c) 2021-Present Anthony Fu <https://github.com/antfu>
Copyright (c) 2021-Present Matias Capeletto <https://github.com/patak-dev>"

vitest/runner
Licensed under the MIT License
"Copyright (c) 2021-Present Anthony Fu <https://github.com/antfu>
Copyright (c) 2021-Present Matias Capeletto <https://github.com/patak-dev>"

vitest/snapshot
Licensed under the MIT License
"Copyright (c) 2021-Present Anthony Fu <https://github.com/antfu>
Copyright (c) 2021-Present Matias Capeletto <https://github.com/patak-dev>"

vitest/spy
Licensed under the MIT License
"Copyright (c) 2021-Present Anthony Fu <https://github.com/antfu>
Copyright (c) 2021-Present Matias Capeletto <https://github.com/patak-dev>"

vitest/utils
Licensed under the MIT License
"Copyright (c) 2021-Present Anthony Fu <https://github.com/antfu>
Copyright (c) 2021-Present Matias Capeletto <https://github.com/patak-dev>"

volar/code-gen
Licensed under the MIT License
Copyright (c) 2021-present Johnson Chu

volar/source-map
Licensed under the MIT License
Copyright (c) 2021-present Johnson Chu

volar/vue-code-gen
Licensed under the MIT License
Copyright (c) 2021-present Johnson Chu

volar/vue-typescript
Licensed under the MIT License
Copyright (c) 2021-present Johnson Chu

vue/babel-helper-vue-transform-on
Licensed under the MIT License
Copyright (c) 2020-present vuejs

vue/babel-plugin-jsx
Licensed under the MIT License
Copyright (c) 2020-present vuejs

vue/babel-preset-app
Licensed under the MIT License
Copyright (c) 2017-present, Yuxi (Evan) You

vue/cli-overlay
Licensed under the MIT License
Copyright (c) 2017-present, Yuxi (Evan) You

vue/cli-plugin-babel
Licensed under the MIT License
Copyright (c) 2017-present, Yuxi (Evan) You

vue/cli-plugin-e2e-cypress
Licensed under the MIT License
Copyright (c) 2017-present, Yuxi (Evan) You

vue/cli-plugin-router
Licensed under the MIT License
Copyright (c) 2017-present, Yuxi (Evan) You

vue/cli-plugin-typescript
Licensed under the MIT License
Copyright (c) 2017-present, Yuxi (Evan) You

vue/cli-plugin-unit-jest
Licensed under the MIT License
Copyright (c) 2017-present, Yuxi (Evan) You

vue/cli-plugin-vuex
Licensed under the MIT License
Copyright (c) 2017-present, Yuxi (Evan) You

vue/cli-service
Licensed under the MIT License
Copyright (c) 2017-present, Yuxi (Evan) You

vue/cli-shared-utils
Licensed under the MIT License
Copyright (c) 2017-present, Yuxi (Evan) You

vue/compiler-core
Licensed under the MIT License
Copyright (c) 2018-present, Yuxi (Evan) You,Copyright (c) 2013-present, Yuxi (Evan) You

vue/compiler-dom
Licensed under the MIT License
Copyright (c) 2018-present, Yuxi (Evan) You,Copyright (c) 2013-present, Yuxi (Evan) You

vue/compiler-sfc
Licensed under the MIT License
Copyright (c) 2018-present, Yuxi (Evan) You and Vue contributors,Copyright (c) 2013-present, Yuxi (Evan) You

vue/compiler-ssr
Licensed under the MIT License
Copyright (c) 2018-present, Yuxi (Evan) You,Copyright (c) 2013-present, Yuxi (Evan) You

vue/devtools-api
Licensed under the MIT License
Copyright (c) 2014-present Evan You

vue/eslint-config-prettier
Licensed under the MIT License
Copyright (c) 2018-present Evan You

vue/eslint-config-typescript
Licensed under the MIT License
Copyright (c) 2018-present Evan You

vue/reactivity
Licensed under the MIT License
Copyright (c) 2018-present, Yuxi (Evan) You and Vue contributors,Copyright (c) 2013-present, Yuxi (Evan) You

vue/reactivity-transform
Licensed under the MIT License
Copyright (c) 2018-present, Yuxi (Evan) You,Copyright (c) 2013-present, Yuxi (Evan) You

vue/runtime-core
Licensed under the MIT License
Copyright (c) 2018-present, Yuxi (Evan) You and Vue contributors,Copyright (c) 2013-present, Yuxi (Evan) You

vue/runtime-dom
Licensed under the MIT License
Copyright (c) 2018-present, Yuxi (Evan) You,Copyright (c) 2013-present, Yuxi (Evan) You

vue/server-renderer
Licensed under the MIT License
Copyright (c) 2018-present, Yuxi (Evan) You,Copyright (c) 2013-present, Yuxi (Evan) You

vue/shared
Licensed under the MIT License
Copyright (c) 2018-present, Yuxi (Evan) You and Vue contributors,Copyright (c) 2013-present, Yuxi (Evan) You

vue/test-utils
Licensed under the MIT License
Copyright (c) 2021-present vuejs

vueuse/core
Licensed under the MIT License
Copyright (c) 2019-PRESENT Anthony Fu<https://github.com/antfu>

vueuse/metadata
Licensed under the MIT License
Copyright (c) 2019-PRESENT Anthony Fu<https://github.com/antfu>

vueuse/shared
Licensed under the MIT License
Copyright (c) 2019-PRESENT Anthony Fu<https://github.com/antfu>

webassemblyjs/ast
Licensed under the MIT License
Copyright (c) 2018 Sven Sauleau <sven@sauleau.com>

webassemblyjs/floating-point-hex-parser
Licensed under the MIT License
Copyright (c) 2018 Sven Sauleau <sven@sauleau.com>

webassemblyjs/helper-api-error
Licensed under the MIT License
Copyright (c) 2018 Sven Sauleau <sven@sauleau.com>

webassemblyjs/helper-buffer
Licensed under the MIT License
Copyright (c) 2018 Sven Sauleau <sven@sauleau.com>

webassemblyjs/helper-code-frame
Licensed under the MIT License
Copyright (c) 2018 Sven Sauleau <sven@sauleau.com>

webassemblyjs/helper-module-context
Licensed under the MIT License
Copyright (c) 2018 Sven Sauleau <sven@sauleau.com>

webassemblyjs/helper-numbers
Licensed under the MIT License
Copyright (c) 2018 Sven Sauleau <sven@sauleau.com>

webassemblyjs/helper-wasm-bytecode
Licensed under the MIT License
Copyright (c) 2018 Sven Sauleau <sven@sauleau.com>

webassemblyjs/helper-wasm-section
Licensed under the MIT License
Copyright (c) 2018 Sven Sauleau <sven@sauleau.com>

webassemblyjs/utf8
Licensed under the MIT License
Copyright (c) 2018 Sven Sauleau <sven@sauleau.com>

webassemblyjs/wasm-edit
Licensed under the MIT License
Copyright (c) 2018 Sven Sauleau <sven@sauleau.com>

webassemblyjs/wasm-gen
Licensed under the MIT License
Copyright (c) 2018 Sven Sauleau <sven@sauleau.com>

webassemblyjs/wasm-opt
Licensed under the MIT License
Copyright (c) 2018 Sven Sauleau <sven@sauleau.com>

webassemblyjs/wasm-parser
Licensed under the MIT License
Copyright (c) 2018 Sven Sauleau <sven@sauleau.com>

webassemblyjs/wast-parser
Licensed under the MIT License
Copyright (c) 2018 Sven Sauleau <sven@sauleau.com>

webassemblyjs/wast-printer
Licensed under the MIT License
Copyright (c) 2018 Sven Sauleau <sven@sauleau.com>

xtuc/ieee754
Licensed under the BSD-3-Clause License
Copyright 2008 Fair Oaks Labs, Inc.

zeit/ncc
Licensed under the MIT License
Copyright 2018 ZEIT, Inc.
abort-controller
Licensed under the MIT License
Copyright (c) 2017 Toru Nagashima
accepts
Licensed under the MIT License
"Copyright (c) 2014 Jonathan Ong <me@jongleberry.com>
Copyright (c) 2015 Douglas Christopher Wilson <doug@somethingdoug.com>"
acorn-globals
Licensed under the MIT License
Copyright (c) 2014 Forbes Lindesay
acorn-jsx
Licensed under the MIT License
Copyright (C) 2012-2017 by Ingvar Stepanyan
add-stream
Licensed under the MIT License
Copyright (c) 2017 Majid Burney
agent-base
Licensed under the MIT License
Copyright (c) 2013 Nathan Rajlich &lt;nathan@tootallnate.net&gt;
agentkeepalive
Licensed under the MIT License
"Copyright(c) node-modules and other contributors.
Copyright(c) 2012 - 2015 fengmk2 <fengmk2@gmail.com>"
aggregate-error
Licensed under the MIT License
Copyright (c) Sindre Sorhus <sindresorhus@gmail.com> (https://sindresorhus.com)
ajv
Licensed under the MIT License
Copyright (c) 2015-2021 Evgeny Poberezkin
ajv-errors
Licensed under the MIT License
Copyright (c) 2017 Evgeny Poberezkin
ajv-formats
Licensed under the MIT License
Copyright (c) 2020 Evgeny Poberezkin
ajv-keywords
Licensed under the MIT License
Copyright (c) 2016 Evgeny Poberezkin
algoliasearch
Licensed under the MIT License
Copyright (c) Algolia <support@algolia.com>
alphanum-sort
Licensed under the MIT License
Copyright (c) Bogdan Chadkin <trysound@yandex.ru>
altgraph
Licensed under the MIT License
"Copyright (c) 2004 Istvan Albert unless otherwise noted.
Copyright (c) 2006-2010 Bob Ippolito
Copyright (2) 2010-2020 Ronald Oussoren, et. al."
ansi-align
Licensed under the ISC License
Copyright (c) 2016, Contributors
ansi-colors
Licensed under the MIT License
Copyright (c) 2015-present, Brian Woodward.,Copyright ¬© 2019, Brian Woodward.
ansi-escapes
Licensed under the MIT License
Copyright (c) Sindre Sorhus <sindresorhus@gmail.com> (https://sindresorhus.com)
ansi-regex
Licensed under the MIT License
Copyright (c) Sindre Sorhus <sindresorhus@gmail.com> (https://sindresorhus.com)
ansi-styles
Licensed under the MIT License
Copyright (c) Sindre Sorhus <sindresorhus@gmail.com> (https://sindresorhus.com)
ansi-to-html
Licensed under the MIT License
Copyright (c) 2012 Rob Burns
ansicolors
Licensed under the MIT License
Copyright 2013 Thorsten Lorenz.
any-promise
Licensed under the MIT License
Copyright (C) 2014-2016 Kevin Beaty
anyio
Licensed under the MIT License
Copyright (c) 2018 Alex Gr√∂nholm
anymatch
Licensed under the ISC License
Copyright (c) 2019 Elan Shanker, Paul Miller (https://paulmillr.com)
app-root-dir
Licensed under the MIT License
Copyright (c) 2014 Phillip Gates-Idem
append-transform
Licensed under the MIT License
Copyright (c) James Talmage <james@talmage.io> (github.com/jamestalmage)
aproba
Licensed under the ISC License
Copyright (c) 2015, Rebecca Turner <me@re-becca.org>
arch
Licensed under the MIT License
Copyright (c) Feross Aboukhadijeh
archiver
Licensed under the MIT License
Copyright (c) 2012-2014 Chris Talkington, contributors.
archiver-utils
Licensed under the MIT License
Copyright (c) 2015 Chris Talkington.
are-we-there-yet
Licensed under the ISC License
Copyright npm, Inc.
arg
Licensed under the MIT License
Copyright (c) 2021 Vercel, Inc.
argv-formatter
Licensed under the MIT License
Copyright (c) 2014 Ben Drucker
arr-diff
Licensed under the MIT License
Copyright (c) 2014-2017, Jon Schlinkert,Copyright ¬© 2017, Jon Schlinkert.
arr-flatten
Licensed under the MIT License
Copyright (c) 2014-2017, Jon Schlinkert.,Copyright ¬© 2017, Jon Schlinkert.
arr-union
Licensed under the MIT License
Copyright (c) 2014-2016, Jon Schlinkert.,Copyright ¬© 2016 Jon Schlinkert
array-buffer-byte-length
Licensed under the MIT License
Copyright (c) 2023 Inspect JS
array-equal
Licensed under the MIT License
Copyright (c) 2014 Jonathan Ong me@jongleberry.com
array-find-index
Licensed under the MIT License
Copyright (c) Sindre Sorhus <sindresorhus@gmail.com> (sindresorhus.com)
array-flatten
Licensed under the MIT License
Copyright (c) 2014 Blake Embrey (hello@blakeembrey.com)
array-ify
Licensed under the MIT License
Copyright (c) 2015 Steve Mao
array-includes
Licensed under the MIT License
Copyright (C) 2015 Jordan Harband
array-union
Licensed under the MIT License
Copyright (c) Sindre Sorhus <sindresorhus@gmail.com> (https://sindresorhus.com)
array-uniq
Licensed under the MIT License
Copyright (c) Sindre Sorhus <sindresorhus@gmail.com> (https://sindresorhus.com)
array-unique
Licensed under the MIT License
Copyright (c) 2014-2016, Jon Schlinkert,Copyright ¬© 2016, Jon Schlinkert.
array.prototype.findlastindex
Licensed under the MIT License
Copyright (c) 2021 ECMAScript Shims
array.prototype.flat
Licensed under the MIT License
Copyright (c) 2017 ECMAScript Shims
array.prototype.flatmap
Licensed under the MIT License
Copyright (c) 2017 ECMAScript Shims
array.prototype.map
Licensed under the MIT License
Copyright (c) 2019 Jordan Harband
array.prototype.reduce
Licensed under the MIT License
Copyright (c) 2019 Jordan Harband
arraybuffer.prototype.slice
Licensed under the MIT License
Copyright (c) 2023 ECMAScript Shims
arrify
Licensed under the MIT License
Copyright (c) Sindre Sorhus <sindresorhus@gmail.com> (https://sindresorhus.com)
asap
Licensed under the MIT License
Copyright 2009‚Äì2014 Contributors. All rights reserved.,Copyright 2009-2014 by Contributors
asn1
Licensed under the MIT License
Copyright (c) 2011 Mark Cavage, All rights reserved.
asn1.js
Licensed under the MIT License
Copyright (c) 2017 Fedor Indutny
assert
Licensed under the MIT License
Copyright Joyent, Inc. and other Node contributors. All rights reserved.
assert-plus
Licensed under the MIT License
Copyright (c) 2018, Joyent, Inc. and assert-plus authors,Copyright (c) 2018, Joyent, Inc. and assert-plus authors
assertion-error
Licensed under the MIT License
Copyright (c) 2013 Jake Luer jake@qualiancy.com (http://qualiancy.com)
assign-symbols
Licensed under the MIT License
Copyright (c) 2015-present, Jon Schlinkert.,Copyright ¬© 2018, Jon Schlinkert.
ast-types
Licensed under the MIT License
Copyright (c) 2013 Ben Newman <bn@cs.stanford.edu>
ast-types-flow
Licensed under the ISC License
Copyright (c) 2018 Kyle Davis
astral-regex
Licensed under the MIT License
Copyright (c) Kevin M√•rtensson <kevinmartensson@gmail.com> (github.com/kevva)
async
Licensed under the MIT License
Copyright (c) 2010-2018 Caolan McMahon
async-each
Licensed under the MIT License
Copyright (c) 2016 Paul Miller (paulmillr.com)
async-limiter
Licensed under the MIT License
Copyright (c) 2017 Samuel Reed <samuel.trace.reed@gmail.com>
async-listener
Licensed under the BSD-2-Clause License
Copyright (c) 2013-2017, Forrest L Norvell
async-retry
Licensed under the MIT License
Copyright (c) 2021 Vercel, Inc.
asynciterator.prototype
Licensed under the MIT License
Copyright (c) 2022 Jordan Harband
asynckit
Licensed under the MIT License
Copyright (c) 2016 Alex Indigo
at-least-node
Licensed under the ISC License
Copyright (c) 2020 Ryan Zimmerman <opensrc@ryanzim.com>
atomic-sleep
Licensed under the MIT License
Copyright (c) 2020 David Mark Clements
auth0-js
Licensed under the MIT License
Copyright (c) 2015-current Auth0, Inc. <support@auth0.com> (http://auth0.com)
autolinker
Licensed under the MIT License
Copyright (c) 2014 Gregory Jacobs (http://greg-jacobs.com)
autoprefixer
Licensed under the MIT License
Copyright 2013 Andrey Sitnik <andrey@sitnik.ru>
available-typed-arrays
Licensed under the MIT License
Copyright (c) 2020 Inspect JS
avvio
Licensed under the MIT License
Copyright (c) 2016-2020 Matteo Collina,Copyright Matteo Collina 2016-2020, Licensed under [MIT][].
await-spawn
Licensed under the MIT License
Copyright (c) 2018 Lars-Magnus Skog
aws-sdk-client-mock
Licensed under the MIT License
Copyright (c) 2021 Maciej Radzikowski
aws4
Licensed under the MIT License
Copyright 2013 Michael Hart (michael.hart.au@gmail.com)
axios
Licensed under the MIT License
Copyright (c) 2014-present Matt Zabriskie & Collaborators
babel-code-frame
Licensed under the MIT License
Copyright (c) 2014-present Sebastian McKenzie and other contributors
babel-eslint
Licensed under the MIT License
Copyright (c) 2014-2016 Sebastian McKenzie <sebmck@gmail.com>
babel-jest
Licensed under the MIT License
Copyright (c) Meta Platforms, Inc. and affiliates.
babel-loader
Licensed under the MIT License
Copyright (c) 2014-2019 Lu√≠s Couto <hello@luiscouto.pt>
babel-plugin-apply-mdx-type-prop
Licensed under the MIT License
Copyright (c) 2017 Compositor and Vercel, Inc.
babel-plugin-dynamic-import-node
Licensed under the MIT License
Copyright (c) 2016 Airbnb
babel-plugin-extract-import-names
Licensed under the MIT License
Copyright (c) 2017 Compositor and Vercel, Inc.
babel-plugin-istanbul
Licensed under the BSD-3-Clause License
Copyright (c) 2016, Istanbul Code Coverage
babel-plugin-jest-hoist
Licensed under the MIT License
Copyright (c) Meta Platforms, Inc. and affiliates.
babel-plugin-macros
Licensed under the MIT License
Copyright (c) 2020 Kent C. Dodds
babel-plugin-polyfill-corejs2
Licensed under the MIT License
Copyright (c) 2020-present Nicol√≤ Ribaudo and other contributors
babel-plugin-polyfill-corejs3
Licensed under the MIT License
Copyright (c) 2020-present Nicol√≤ Ribaudo and other contributors
babel-plugin-polyfill-regenerator
Licensed under the MIT License
Copyright (c) 2020-present Nicol√≤ Ribaudo and other contributors
babel-plugin-styled-components
Licensed under the MIT License
Copyright (c) 2016-present Vladimir Danchenkov and Maximilian Stoiber
babel-plugin-syntax-jsx
Licensed under the MIT License
Copyright (c) 2014-present Sebastian McKenzie and other contributors
babel-plugin-transform-react-remove-prop-types
Licensed under the MIT License
Copyright (c) 2015 Nikita Gusakov
babel-preset-current-node-syntax
Licensed under the MIT License
Copyright (c) 2020 Nicol√≤ Ribaudo and other contributors
babel-preset-jest
Licensed under the MIT License
Copyright (c) Meta Platforms, Inc. and affiliates.
babel-preset-react-app
Licensed under the MIT License
Copyright (c) 2013-present, Facebook, Inc.
bail
Licensed under the MIT License
Copyright (c) 2015 Titus Wormer <tituswormer@gmail.com>
balanced-match
Licensed under the MIT License
Copyright (c) 2013 Julian Gruber &lt;julian@juliangruber.com&gt;,Copyright (c) 2013 Julian Gruber &lt;julian@juliangruber.com&gt;
base
Licensed under the MIT License
Copyright (c) 2015-2017, Jon Schlinkert.,Copyright ¬© 2018, Jon Schlinkert.
base64-js
Licensed under the MIT License
Copyright (c) 2014 Jameson Little
basic-auth
Licensed under the MIT License
"Copyright (c) 2013 TJ Holowaychuk
Copyright (c) 2014 Jonathan Ong <me@jongleberry.com>
Copyright (c) 2015-2016 Douglas Christopher Wilson <doug@somethingdoug.com>"
basic-ftp
Licensed under the MIT License
Copyright (c) 2019 Patrick Juchli
batch
Licensed under the MIT License
Copyright (c) 2013-2015 TJ Holowaychuk <tj@vision-media.ca>
big.js
Licensed under the MIT License
Copyright ¬© `<2022>` `Michael Mclaughlin`
bignumber.js
Licensed under the MIT License
Copyright ¬© `<2022>` `Michael Mclaughlin`
bin-links
Licensed under the ISC License
Copyright (c) npm, Inc.
binary-extensions
Licensed under the MIT License
Copyright (c) 2019 Sindre Sorhus <sindresorhus@gmail.com> (https://sindresorhus.com), Paul Miller (https://paulmillr.com)
bindings
Licensed under the MIT License
Copyright (c) 2012 Nathan Rajlich &lt;nathan@tootallnate.net&gt;,Copyright (c) 2012 Nathan Rajlich &lt;nathan@tootallnate.net&gt;
bintrees
Licensed under the MIT License
Copyright (C) 2011 by Vadim Graboys
birpc
Licensed under the MIT License
Copyright (c) 2021 Anthony Fu <https://github.com/antfu>
blessed
Licensed under the MIT License
Copyright (c) 2013-2015, Christopher Jeffrey and contributors,Copyright (c) 2013-2015, Christopher Jeffrey. (MIT License)
bluebird
Licensed under the MIT License
Copyright (c) 2013-2018 Petka Antonov,Copyright (c) 2013-2021 Petka Antonov
bn.js
Licensed under the MIT License
Copyright Fedor Indutny, 2015.
bodec
Licensed under the MIT License
Copyright (c) 2014 Tim Caswell
body-parser
Licensed under the MIT License
"Copyright (c) 2014 Jonathan Ong <me@jongleberry.com>
Copyright (c) 2014-2015 Douglas Christopher Wilson <doug@somethingdoug.com>"
bonjour
Licensed under the MIT License
Copyright (c) 2015-2016 Thomas Watson Steen
boolbase
Licensed under the ISC License
Copyright (c) 2014-2015, Felix Boehm <me@feedic.com>
bottleneck
Licensed under the MIT License
Copyright (c) 2014 Simon Grondin
boxen
Licensed under the MIT License
Copyright (c) Sindre Sorhus <sindresorhus@gmail.com> (https://sindresorhus.com)
bplist-parser
Licensed under the MIT License
Copyright (c) 2012 Near Infinity Corporation
brace-expansion
Licensed under the MIT License
Copyright (c) 2013 Julian Gruber <julian@juliangruber.com>,Copyright (c) 2013 Julian Gruber &lt;julian@juliangruber.com&gt;
braces
Licensed under the MIT License
Copyright (c) 2014-2018, Jon Schlinkert.,Copyright ¬© 2019, Jon Schlinkert.
browser-process-hrtime
Licensed under the BSD-2-Clause License
Copyright 2014 kumavis
browser-resolve
Licensed under the MIT License
Copyright (c) 2013-2015 Roman Shtylman <shtylman@gmail.com>
browser-stdout
Licensed under the ISC License
Copyright 2018 kumavis
browserify-cipher
Licensed under the MIT License
Copyright (c) 2014-2017 Calvin Metcalf & contributors
browserify-des
Licensed under the MIT License
Copyright (c) 2014-2017 Calvin Metcalf, Fedor Indutny & contributors
browserify-rsa
Licensed under the MIT License
Copyright (c) 2014-2016 Calvin Metcalf & contributors
browserify-sign
Licensed under the ISC License
Copyright (c) 2014-2015 Calvin Metcalf and browserify-sign contributors
browserslist
Licensed under the MIT License
Copyright 2014 Andrey Sitnik <andrey@sitnik.ru> and other contributors
bs-logger
Licensed under the MIT License
Copyright (c) 2018 Huafu Gandon
bser
Licensed under the Apache-2.0 License
Copyright (c) Meta Platforms, Inc. and its affiliates.
buffer
Licensed under the MIT License
Copyright (c) Feross Aboukhadijeh, and other contributors.
buffer-crc32
Licensed under the MIT License
Copyright (c) 2013 Brian J. Brennan
buffer-equal-constant-time
Licensed under the BSD-3-Clause License
Copyright (c) 2013, GoInstant Inc., a salesforce.com company
buffer-from
Licensed under the MIT License
Copyright (c) 2016, 2018 Linus Unneb√§ck
buffer-indexof
Licensed under the MIT License
Copyright (c) 2013 Ryan Day
buffer-xor
Licensed under the MIT License
Copyright (c) 2015 Daniel Cousens
buildcheck
Licensed under the MIT License
Copyright Brian White. All rights reserved.
builtin-modules
Licensed under the MIT License
Copyright (c) Sindre Sorhus <sindresorhus@gmail.com> (https://sindresorhus.com)
builtin-status-codes
Licensed under the MIT License
Copyright (c) 2018 Ben Drucker <bvdrucker@gmail.com> (bendrucker.me)
builtins
Licensed under the MIT License
Copyright (c) 2015 Julian Gruber <julian@juliangruber.com>
bundle-name
Licensed under the MIT License
Copyright (c) Sindre Sorhus <sindresorhus@gmail.com> (https://sindresorhus.com)
bytes
Licensed under the MIT License
"Copyright (c) 2012-2014 TJ Holowaychuk <tj@vision-media.ca>
Copyright (c) 2015 Jed Watson <jed.watson@me.com>"
c8
Licensed under the ISC License
Copyright (c) 2017, Contributors
cac
Licensed under the MIT License
Copyright (c) EGOIST <0x142857@gmail.com> (https://github.com/egoist)
cacache
Licensed under the ISC License
Copyright (c) npm, Inc.
cache-base
Licensed under the MIT License
Copyright (c) 2014-2018, Jon Schlinkert.,Copyright ¬© 2018, Jon Schlinkert.
cache-loader
Licensed under the MIT License
Copyright JS Foundation and other contributors
cacheable-lookup
Licensed under the MIT License
Copyright (c) 2019 Szymon Marczak
cacheable-request
Licensed under the MIT License
"Copyright (c) 2017-2021 Luke Childs
Copyright (c) 2022 Jared Wray"
cachedir
Licensed under the MIT License
Copyright (c) 2013-2014, 2016, 2018, 2023 Linus Unneb√§ck
cachetools
Licensed under the MIT License
Copyright (c) 2014-2022 Thomas Kemmer,Copyright (c) 2014-2023 Thomas Kemmer.
call-bind
Licensed under the MIT License
Copyright (c) 2020 Jordan Harband
call-me-maybe
Licensed under the MIT License
Copyright (c) 2015 Eric McCarthy
caller-callsite
Licensed under the MIT License
Copyright (c) Sindre Sorhus <sindresorhus@gmail.com> (https://sindresorhus.com)
caller-path
Licensed under the MIT License
Copyright (c) Sindre Sorhus <sindresorhus@gmail.com> (https://sindresorhus.com)
callsites
Licensed under the MIT License
Copyright (c) Sindre Sorhus <sindresorhus@gmail.com> (https://sindresorhus.com)
camelcase
Licensed under the MIT License
Copyright (c) Sindre Sorhus <sindresorhus@gmail.com> (https://sindresorhus.com)
camelcase-css
Licensed under the MIT License
Copyright (c) Steven Vachon <contact@svachon.com> (svachon.com)
camelcase-keys
Licensed under the MIT License
Copyright (c) Sindre Sorhus <sindresorhus@gmail.com> (https://sindresorhus.com)
caniuse-api
Licensed under the MIT License
Copyright (c) 2014 S√©bastien Balayn
cardinal
Licensed under the MIT License
Copyright 2012 Thorsten Lorenz.
case-sensitive-paths-webpack-plugin
Licensed under the MIT License
Copyright (c) 2018 Michael Pratt
ccount
Licensed under the MIT License
Copyright (c) 2015 Titus Wormer <tituswormer@gmail.com>
centra
Licensed under the MIT License
Copyright (c) 2018 Ethan Davis
chai
Licensed under the MIT License
Copyright (c) 2017 Chai.js Assertion Library
chalk
Licensed under the MIT License
Copyright (c) Sindre Sorhus <sindresorhus@gmail.com> (https://sindresorhus.com)
char-regex
Licensed under the MIT License
Copyright (c) 2020 - 2021 Richie Bendall
character-entities
Licensed under the MIT License
Copyright (c) 2015 Titus Wormer <tituswormer@gmail.com>
character-entities-legacy
Licensed under the MIT License
Copyright (c) 2015 Titus Wormer <tituswormer@gmail.com>
character-reference-invalid
Licensed under the MIT License
Copyright (c) 2015 Titus Wormer <tituswormer@gmail.com>
chardet
Licensed under the MIT License
Copyright (C) 2022 Dmitry Shirokov
charenc
Licensed under the BSD-3-Clause License
"Copyright ¬© 2011, Paul Vorbach. All rights reserved.
Copyright ¬© 2009, Jeff Mott. All rights reserved."
charset-normalizer
Licensed under the MIT License
Copyright (c) 2019 TAHRI Ahmed R.
check-error
Licensed under the MIT License
Copyright (c) 2013 Jake Luer <jake@alogicalparadox.com> (http://alogicalparadox.com)
check-more-types
Licensed under the MIT License
Copyright (c) 2014 Kensho
chokidar
Licensed under the MIT License
Copyright (c) 2012-2019 Paul Miller (https://paulmillr.com), Elan Shanker
chownr
Licensed under the ISC License
Copyright (c) 2012-2022 Isaac Z. Schlueter and Contributors
ci-info
Licensed under the MIT License
Copyright (c) 2016-2021 Thomas Watson Steen
cidr-regex
Licensed under the BSD-2-Clause License
Copyright (c) silverwind
cipher-base
Licensed under the MIT License
Copyright (c) 2017 crypto-browserify contributors
circular-json
Licensed under the MIT License
Copyright (C) 2013-2017 by Andrea Giammarchi - @WebReflection
cjs-module-lexer
Licensed under the MIT License
Copyright (C) 2018-2020 Guy Bedford
class-transformer
Licensed under the MIT License
Copyright (c) 2015-2020 TypeStack
class-utils
Licensed under the MIT License
Copyright (c) 2015, 2017-2018, Jon Schlinkert.,Copyright ¬© 2018, Jon Schlinkert.
class-validator
Licensed under the MIT License
Copyright (c) 2015-2020 TypeStack
classnames
Licensed under the MIT License
Copyright (c) 2018 Jed Watson
clean-css
Licensed under the MIT License
Copyright (C) 2017 JakubPawlowicz.com
clean-stack
Licensed under the MIT License
Copyright (c) Sindre Sorhus <sindresorhus@gmail.com> (https://sindresorhus.com)
cli-boxes
Licensed under the MIT License
Copyright (c) Sindre Sorhus <sindresorhus@gmail.com> (https://sindresorhus.com)
cli-columns
Licensed under the MIT License
Copyright (c) Shannon Moeller <me@shannonmoeller.com> (shannonmoeller.com)
cli-cursor
Licensed under the MIT License
Copyright (c) Sindre Sorhus <sindresorhus@gmail.com> (https://sindresorhus.com)
cli-highlight
Licensed under the ISC License
Copyright (c) 2016, Felix Frederick Becker
cli-spinners
Licensed under the MIT License
Copyright (c) Sindre Sorhus <sindresorhus@gmail.com> (https://sindresorhus.com)
cli-table3
Licensed under the MIT License
Copyright (c) 2014 James Talmage <james.talmage@jrtechnical.com>,Copyright (c) 2014 James Talmage &lt;james.talmage@jrtechnical.com&gt;
cli-tableau
Licensed under the MIT License
"Copyright (c) 2011-2017 Automattic
Copyright (c) 2017 Keymetrics"
cli-truncate
Licensed under the MIT License
Copyright (c) Sindre Sorhus <sindresorhus@gmail.com> (https://sindresorhus.com)
cli-width
Licensed under the ISC License
Copyright (c) 2015, Ilya Radchenko <knownasilya@gmail.com>
clipboardy
Licensed under the MIT License
Copyright (c) Sindre Sorhus <sindresorhus@gmail.com> (https://sindresorhus.com)
cliui
Licensed under the ISC License
Copyright (c) 2015, Contributors
clone
Licensed under the MIT License
Copyright ¬© 2011-2015 Paul Vorbach <paul@vorba.ch>,Copyright ¬© 2011-2016 Paul Vorbach and
clone-deep
Licensed under the MIT License
Copyright (c) 2014-2018, Jon Schlinkert.,Copyright ¬© 2018, Jon Schlinkert.
clone-response
Licensed under the MIT License
"Copyright (c) Sindre Sorhus <sindresorhus@gmail.com> (https://sindresorhus.com)
Copyright (c) Luke Childs <lukechilds123@gmail.com> (https://lukechilds.co.uk)"
clsx
Licensed under the MIT License
Copyright (c) Luke Edwards <luke.edwards05@gmail.com> (lukeed.com)
cmd-shim
Licensed under the ISC License
Copyright (c) npm, Inc. and Contributors
co
Licensed under the MIT License
Copyright (c) 2014 TJ Holowaychuk &lt;tj@vision-media.ca&gt;
coa
Licensed under the MIT License
Copyright (c) 2015-present Sergey Berezhnoy <veged@ya.ru>
code-point-at
Licensed under the MIT License
Copyright (c) Sindre Sorhus <sindresorhus@gmail.com> (sindresorhus.com)
collapse-white-space
Licensed under the MIT License
Copyright (c) 2015 Titus Wormer <tituswormer@gmail.com>
collect-v8-coverage
Licensed under the MIT License
Copyright (c) 2019 Simen Bekkhus
collection-visit
Licensed under the MIT License
Copyright (c) 2015-2016, Jon Schlinkert,Copyright ¬© 2017, Jon Schlinkert.
color
Licensed under the MIT License
Copyright (c) 2012 Heather Arthur
color-convert
Licensed under the MIT License
"Copyright (c) 2011-2016 Heather Arthur <fayearthur@gmail.com>.
Copyright (c) 2016-2021 Josh Junon <josh@junon.me>.,Copyright &copy; 2011-2016, Heather Arthur.
Copyright &copy; 2016-2021, Josh Junon."
color-name
Licensed under the MIT License
Copyright (c) 2015 Dmitry Ivanov
color-string
Licensed under the MIT License
Copyright (c) 2011 Heather Arthur <fayearthur@gmail.com>
color-support
Licensed under the ISC License
Copyright (c) Isaac Z. Schlueter and Contributors
colorama
Licensed under the BSD-3-Clause License
Copyright (c) 2010 Jonathan Hartley,Copyright Jonathan Hartley & Arnon Yaari, 2013-2020. BSD 3-Clause license; see
colorette
Licensed under the MIT License
Copyright ¬© Jorge Bucaran <<https://jorgebucaran.com>>
colornames
Licensed under the MIT License
Copyright (c) 2015 Tim Oxley
colorspace
Licensed under the MIT License
Copyright (c) 2015 Arnout Kazemier, Martijn Swaagman, the Contributors.
columnify
Licensed under the MIT License
Copyright (c) 2013 Tim Oxley
com.sun.activation:jakarta.activation
Licensed under the BSD-3-Clause License
Copyright (c) 2018 Oracle and/or its affiliates. All rights reserved.
combined-stream
Licensed under the MIT License
Copyright (c) 2011 Debuggable Limited <felix@debuggable.com>
comma-separated-tokens
Licensed under the MIT License
Copyright (c) 2016 Titus Wormer <tituswormer@gmail.com>
commander
Licensed under the MIT License
Copyright (c) 2011 TJ Holowaychuk <tj@vision-media.ca>
common-ancestor-path
Licensed under the ISC License
Copyright (c) Isaac Z. Schlueter
compare-func
Licensed under the MIT License
Copyright (c) 2015 Steve Mao
compare-versions
Licensed under the MIT License
Copyright (c) 2015-2021 Ole Michelsen
component-emitter
Licensed under the MIT License
Copyright (c) 2014 Component contributors <dev@component.io>
compress-commons
Licensed under the MIT License
Copyright (c) 2014 Chris Talkington, contributors.
compressible
Licensed under the MIT License
"Copyright (c) 2013 Jonathan Ong <me@jongleberry.com>
Copyright (c) 2014 Jeremiah Senkpiel <fishrock123@rocketmail.com>
Copyright (c) 2015 Douglas Christopher Wilson <doug@somethingdoug.com>"
compression
Licensed under the MIT License
"Copyright (c) 2014 Jonathan Ong <me@jongleberry.com>
Copyright (c) 2014-2015 Douglas Christopher Wilson <doug@somethingdoug.com>"
concat-stream
Licensed under the MIT License
Copyright (c) 2013 Max Ogden
condense-newlines
Licensed under the MIT License
Copyright (c) 2014-2016, Jon Schlinkert.,Copyright ¬© 2016, Jon Schlinkert.
config-chain
Licensed under the MIT License
Copyright (c) 2011 Dominic Tarr
configstore
Licensed under the BSD-2-Clause License
Copyright (c) Google
confusing-browser-globals
Licensed under the MIT License
Copyright (c) 2013-present, Facebook, Inc.
connect-history-api-fallback
Licensed under the MIT License
Copyright (c) 2022 Ben Blackmore and contributors
connect-pg-simple
Licensed under the MIT License
Copyright (c) 2016 Pelle Wessman
consola
Licensed under the MIT License
Copyright (c) 2018
console-browserify
Licensed under the MIT License
Copyright (c) 2012 Raynos.
console-control-strings
Licensed under the ISC License
Copyright (c) 2014, Rebecca Turner <me@re-becca.org>
consolidate
Licensed under the MIT License
Copyright (c) 2011-2016 TJ Holowaychuk &lt;tj@vision-media.ca&gt;
constants-browserify
Licensed under the MIT License
Copyright (c) 2013 Julian Gruber <julian@juliangruber.com>,Copyright (c) 2013 Julian Gruber &lt;julian@juliangruber.com&gt;
contains-path
Licensed under the MIT License
Copyright (c) 2015, 2017, Jon Schlinkert,Copyright ¬© 2017, Jon Schlinkert.
content-disposition
Licensed under the MIT License
Copyright (c) 2014-2017 Douglas Christopher Wilson
content-type
Licensed under the MIT License
Copyright (c) 2015 Douglas Christopher Wilson
continuation-local-storage
Licensed under the BSD-2-Clause License
Copyright (c) 2013-2016, Forrest L Norvell <ogd@aoaioxxysz.net>
contourpy
Licensed under the 0BSD License
Copyright (c) 2021-2023, ContourPy Developers.
conventional-changelog
Licensed under the MIT License
Copyright ¬© conventional-changelog team
conventional-changelog-angular
Licensed under the ISC License
Copyright ¬© conventional-changelog team
conventional-changelog-atom
Licensed under the ISC License
Copyright ¬© conventional-changelog team
conventional-changelog-codemirror
Licensed under the ISC License
Copyright ¬© conventional-changelog team
conventional-changelog-conventionalcommits
Licensed under the ISC License
Copyright ¬© conventional-changelog team
conventional-changelog-core
Licensed under the MIT License
Copyright ¬© conventional-changelog team
conventional-changelog-ember
Licensed under the ISC License
Copyright ¬© conventional-changelog team
conventional-changelog-eslint
Licensed under the ISC License
Copyright ¬© conventional-changelog team
conventional-changelog-express
Licensed under the ISC License
Copyright ¬© conventional-changelog team
conventional-changelog-jquery
Licensed under the ISC License
Copyright ¬© conventional-changelog team
conventional-changelog-jshint
Licensed under the ISC License
Copyright ¬© conventional-changelog team
conventional-changelog-preset-loader
Licensed under the MIT License
Copyright ¬© conventional-changelog team
conventional-changelog-writer
Licensed under the MIT License
Copyright ¬© conventional-changelog team
conventional-commits-filter
Licensed under the MIT License
Copyright ¬© conventional-changelog team
conventional-commits-parser
Licensed under the MIT License
Copyright ¬© conventional-changelog team
conventional-recommended-bump
Licensed under the MIT License
Copyright ¬© conventional-changelog team
convert-hrtime
Licensed under the MIT License
Copyright (c) Sindre Sorhus <sindresorhus@gmail.com> (https://sindresorhus.com)
convert-source-map
Licensed under the MIT License
Copyright 2013 Thorsten Lorenz.
cookie
Licensed under the MIT License
"Copyright (c) 2012-2014 Roman Shtylman <shtylman@gmail.com>
Copyright (c) 2015 Douglas Christopher Wilson <doug@somethingdoug.com>"
cookie-signature
Licensed under the MIT License
Copyright (c) 2012‚Äì2022 LearnBoost <tj@learnboost.com> and other contributors;
cookiecutter
Licensed under the 0BSD License
Copyright (c) 2013-2022, Audrey Roy Greenfeld
cookiejar
Licensed under the MIT License
Copyright (c) 2013 Bradley Meck
copy-concurrently
Licensed under the ISC License
Copyright (c) 2017, Rebecca Turner <me@re-becca.org>
copy-descriptor
Licensed under the MIT License
Copyright (c) 2015-2016, Jon Schlinkert,Copyright ¬© 2016, Jon Schlinkert.
copy-to-clipboard
Licensed under the MIT License
Copyright (c) 2017 sudodoki <smd.deluzion@gmail.com>
copy-webpack-plugin
Licensed under the MIT License
Copyright JS Foundation and other contributors
copyfiles
Licensed under the MIT License
Copyright (c) 2014-2018 Calvin Metcalf
core-js
Licensed under the MIT License
Copyright (c) 2014-2022 Denis Pushkarev
core-js-compat
Licensed under the MIT License
Copyright (c) 2014-2022 Denis Pushkarev
core-js-pure
Licensed under the MIT License
Copyright (c) 2014-2022 Denis Pushkarev
core-util-is
Licensed under the MIT License
Copyright Node.js contributors. All rights reserved.
cors
Licensed under the MIT License
Copyright (c) 2013 Troy Goode <troygoode@gmail.com>
cosmiconfig
Licensed under the MIT License
Copyright (c) 2015 David Clark
cosmiconfig-typescript-loader
Licensed under the MIT License
Copyright (c) 2021 Alex Miller <codex.nz@gmail.com>
coverlet.collector
Licensed under the MIT License
Copyright (c) 2018 Toni Solarin-Sodara
cpu-features
Licensed under the MIT License
Copyright Brian White. All rights reserved.
crc32-stream
Licensed under the MIT License
Copyright (c) 2014 Chris Talkington, contributors.
create-ecdh
Licensed under the MIT License
Copyright (c) 2014-2017 createECDH contributors
create-hash
Licensed under the MIT License
Copyright (c) 2017 crypto-browserify contributors
create-hmac
Licensed under the MIT License
Copyright (c) 2017 crypto-browserify contributors
create-jest
Licensed under the MIT License
Copyright (c) Meta Platforms, Inc. and affiliates.
croner
Licensed under the MIT License
Copyright (c) 2015-2021 Hexagon <github.com/Hexagon>
cross-fetch
Licensed under the MIT License
Copyright (c) 2017 Leonardo Quixad√°
cross-spawn
Licensed under the MIT License
Copyright (c) 2018 Made With MOXY Lda <hello@moxy.studio>
crypt
Licensed under the BSD-3-Clause License
"Copyright ¬© 2011, Paul Vorbach. All rights reserved.
Copyright ¬© 2009, Jeff Mott. All rights reserved."
crypto-browserify
Licensed under the MIT License
Copyright (c) 2013 Dominic Tarr
crypto-random-string
Licensed under the MIT License
Copyright (c) Sindre Sorhus <sindresorhus@gmail.com> (https://sindresorhus.com)
css-color-keywords
Licensed under the ISC License
Copyright (c) 2017, Jakob Krigovsky
css-color-names
Licensed under the MIT License
Copyright 2018 Dave Eddy <dave@daveeddy.com>
css-declaration-sorter
Licensed under the MIT License
Copyright (c)
css-loader
Licensed under the MIT License
Copyright JS Foundation and other contributors
css-select
Licensed under the BSD-2-Clause License
Copyright (c) Felix B√∂hm
css-select-base-adapter
Licensed under the MIT License
Copyright (c) 2018 Nik Coughlin,Copyright (c) 2018 Nik Coughlin
css-to-react-native
Licensed under the MIT License
Copyright (c) 2016 Jacob Parker and Maximilian Stoiber
css-tree
Licensed under the MIT License
Copyright (C) 2016-2022 by Roman Dvornov
css-what
Licensed under the BSD-2-Clause License
Copyright (c) Felix B√∂hm
css.escape
Licensed under the MIT License
Copyright Mathias Bynens <https://mathiasbynens.be/>
cssesc
Licensed under the MIT License
Copyright Mathias Bynens <https://mathiasbynens.be/>
cssnano
Licensed under the MIT License
Copyright (c) Ben Briggs <beneb.info@gmail.com> (http://beneb.info)
cssnano-preset-default
Licensed under the MIT License
Copyright (c) Ben Briggs <beneb.info@gmail.com> (http://beneb.info)
cssnano-util-get-arguments
Licensed under the MIT License
Copyright (c) Ben Briggs <beneb.info@gmail.com> (http://beneb.info)
cssnano-util-get-match
Licensed under the MIT License
Copyright (c) Ben Briggs <beneb.info@gmail.com> (http://beneb.info)
cssnano-util-raw-cache
Licensed under the MIT License
Copyright (c) Ben Briggs <beneb.info@gmail.com> (http://beneb.info)
cssnano-util-same-parent
Licensed under the MIT License
Copyright (c) Ben Briggs <beneb.info@gmail.com> (http://beneb.info)
csso
Licensed under the MIT License
"Copyright (C) 2015-2021 by Roman Dvornov
Copyright (C) 2011-2015 by Sergey Kryzhanovsky"
cssom
Licensed under the MIT License
Copyright (c) Nikita Vasilyev
cssstyle
Licensed under the MIT License
Copyright (c) Chad Walker
csstype
Licensed under the MIT License
Copyright (c) 2017-2018 Fredrik Nicol
csv-parse
Licensed under the MIT License
Copyright (c) 2010 Adaltas
csvjson
Licensed under the MIT License
Copyright (c) 2014 Pradeep Mishra
culvert
Licensed under the MIT License
Copyright (c) 2014 Tim Caswell
currently-unhandled
Licensed under the MIT License
Copyright (c) James Talmage <james@talmage.io> (github.com/jamestalmage)
cycler
Licensed under the BSD-3-Clause License
Copyright (c) 2015, matplotlib project
cyclist
Licensed under the MIT License
Copyright (c) 2015 Mathias Buus
cypress
Licensed under the MIT License
Copyright (c) 2023 Cypress.io
cypress-multi-reporters
Licensed under the MIT License
"Copyright (c) 2019 Yousaf Nabi
Copyright (c) 2015 Stanley Ng,Copyright(c) 2019 Yousaf Nabi
Copyright(c) 2017 Stanley Ng"
d
Licensed under the ISC License
Copyright (c) 2013-2019, Mariusz Nowak, @medikoo, medikoo.com
damerau-levenshtein
Licensed under the BSD-2-Clause License
Copyright (c) 2018, Tadeusz ≈Åazurski
dargs
Licensed under the MIT License
Copyright (c) Sindre Sorhus <sindresorhus@gmail.com> (https://sindresorhus.com)
dario.cat/mergo
Licensed under the BSD-3-Clause License
"Copyright (c) 2013 Dario Casta√±√©. All rights reserved.
Copyright (c) 2012 The Go Authors. All rights reserved."
data-uri-to-buffer
Licensed under the MIT License
Copyright (c) 2014 Nathan Rajlich &lt;nathan@tootallnate.net&gt;
data-urls
Licensed under the MIT License
Copyright ¬© Domenic Denicola <d@domenic.me>
date-fns
Licensed under the MIT License
Copyright (c) 2021 Sasha Koss and Lesha Koss https://kossnocorp.mit-license.org
dateformat
Licensed under the MIT License
(c) 2007-2009 Steven Levithan <stevenlevithan.com>,(c) 2007-2009 Steven Levithan [stevenlevithan.com][stevenlevithan], MIT license.
dayjs
Licensed under the MIT License
Copyright (c) 2018-present, iamkun
death
Licensed under the MIT License
Copyright (c) 2012, JP Richardson <jprichardson@gmail.com>,Copyright 2012, JP Richardson <jprichardson@gmail.com>
debug
Licensed under the MIT License
"Copyright (c) 2014-2017 TJ Holowaychuk <tj@vision-media.ca>
Copyright (c) 2018-2021 Josh Junon,Copyright (c) 2014-2017 TJ Holowaychuk &lt;tj@vision-media.ca&gt;
Copyright (c) 2018-2021 Josh Junon"
debuglog
Licensed under the MIT License
Copyright Joyent, Inc. and other Node contributors. All rights reserved.
decamelize
Licensed under the MIT License
Copyright (c) Sindre Sorhus <sindresorhus@gmail.com> (https://sindresorhus.com)
decamelize-keys
Licensed under the MIT License
Copyright (c) Sindre Sorhus <sindresorhus@gmail.com> (sindresorhus.com), Dmirty Sobolev <disobolev@icloud.com>
decimal.js
Licensed under the MIT License
Copyright (c) 2022 Michael Mclaughlin
decko
Licensed under the MIT License
Copyright (c) 2017 Jason Miller
decode-uri-component
Licensed under the MIT License
Copyright (c) Sam Verschueren <sam.verschueren@gmail.com> (github.com/SamVerschueren)
decompress-response
Licensed under the MIT License
Copyright (c) Sindre Sorhus <sindresorhus@gmail.com> (https://sindresorhus.com)
dedent
Licensed under the MIT License
Copyright (c) 2015 Desmond Brand (dmnd@desmondbrand.com)
deep-eql
Licensed under the MIT License
Copyright (c) 2013 Jake Luer <jake@alogicalparadox.com> (http://alogicalparadox.com)
deep-equal
Licensed under the MIT License
Copyright (c) 2012, 2013, 2014 James Halliday <mail@substack.net>, 2009 Thomas Robinson <280north.com>
deep-extend
Licensed under the MIT License
Copyright (c) 2013-2018, Viacheslav Lotsmanov
deep-is
Licensed under the MIT License
"Copyright (c) 2012, 2013 Thorsten Lorenz <thlorenz@gmx.de>
Copyright (c) 2012 James Halliday <mail@substack.net>"
deepmerge
Licensed under the MIT License
Copyright (c) 2012 James Halliday, Josh Duff, and other contributors
default-browser
Licensed under the MIT License
Copyright (c) Sindre Sorhus <sindresorhus@gmail.com> (https://sindresorhus.com)
default-browser-id
Licensed under the MIT License
Copyright (c) Sindre Sorhus <sindresorhus@gmail.com> (https://sindresorhus.com)
default-gateway
Licensed under the BSD-2-Clause License
Copyright (c) silverwind
default-require-extensions
Licensed under the MIT License
"Copyright (c) Sindre Sorhus <sindresorhus@gmail.com> (https://sindresorhus.com)
Copyright (c) James Talmage <james@talmage.io> (https://github.com/jamestalmage)
Copyright (c) Node.js contributors"
defaults
Licensed under the MIT License
"Copyright (c) 2022 Sindre Sorhus
Copyright (c) 2015 Elijah Insua"
defer-to-connect
Licensed under the MIT License
Copyright (c) 2018 Szymon Marczak
define-data-property
Licensed under the MIT License
Copyright (c) 2023 Jordan Harband
define-lazy-prop
Licensed under the MIT License
Copyright (c) Sindre Sorhus <sindresorhus@gmail.com> (https://sindresorhus.com)
define-properties
Licensed under the MIT License
Copyright (C) 2015 Jordan Harband
define-property
Licensed under the MIT License
Copyright (c) 2015-2018, Jon Schlinkert.,Copyright ¬© 2018, Jon Schlinkert.
del
Licensed under the MIT License
Copyright (c) Sindre Sorhus <sindresorhus@gmail.com> (https://sindresorhus.com)
del-cli
Licensed under the MIT License
Copyright (c) Sindre Sorhus <sindresorhus@gmail.com> (https://sindresorhus.com)
delayed-stream
Licensed under the MIT License
Copyright (c) 2011 Debuggable Limited <felix@debuggable.com>
delegates
Licensed under the MIT License
Copyright (c) 2015 TJ Holowaychuk <tj@vision-media.ca>
depd
Licensed under the MIT License
Copyright (c) 2014-2018 Douglas Christopher Wilson
deprecation
Licensed under the ISC License
Copyright (c) Gregor Martynus and contributors
dequal
Licensed under the MIT License
Copyright (c) Luke Edwards <luke.edwards05@gmail.com> (lukeed.com)
destroy
Licensed under the MIT License
"Copyright (c) 2014 Jonathan Ong me@jongleberry.com
Copyright (c) 2015-2022 Douglas Christopher Wilson doug@somethingdoug.com"
detab
Licensed under the MIT License
Copyright (c) 2015 Titus Wormer <tituswormer@gmail.com>
detect-file
Licensed under the MIT License
Copyright (c) 2016-2017, Brian Woodward.,Copyright ¬© 2017, Brian Woodward.
detect-indent
Licensed under the MIT License
Copyright (c) Sindre Sorhus <sindresorhus@gmail.com> (https://sindresorhus.com)
detect-newline
Licensed under the MIT License
Copyright (c) Sindre Sorhus <sindresorhus@gmail.com> (https://sindresorhus.com)
detect-node
Licensed under the MIT License
Copyright (c) 2017 Ilya Kantor
devtools-protocol
Licensed under the BSD-3-Clause License
Copyright 2014 The Chromium Authors. All rights reserved.
dezalgo
Licensed under the ISC License
Copyright (c) Isaac Z. Schlueter and Contributors
diagnostics
Licensed under the MIT License
Copyright (c) 2015 Arnout Kazemier, Martijn Swaagman, the Contributors.
diff-sequences
Licensed under the MIT License
Copyright (c) Meta Platforms, Inc. and affiliates.
diffie-hellman
Licensed under the MIT License
Copyright (c) 2017 Calvin Metcalf
dir-glob
Licensed under the MIT License
Copyright (c) Kevin M√•rtensson <kevinmartensson@gmail.com> (github.com/kevva)
dns-equal
Licensed under the MIT License
Copyright (c) 2016 Thomas Watson Steen
dns-packet
Licensed under the MIT License
Copyright (c) 2016 Mathias Buus
dns-txt
Licensed under the MIT License
Copyright (c) 2015 Thomas Watson Steen
docker-compose
Licensed under the MIT License
Copyright (c) 2017 - 2021 PDMLab,Copyright (c) 2017 - 2021 PDMLab
dom-accessibility-api
Licensed under the MIT License
Copyright (c) 2020 Sebastian Silbermann
dom-converter
Licensed under the MIT License
Copyright (c) 2013 Aria Minaei
dom-serializer
Licensed under the MIT License
Copyright ¬© 2022 The Cheerio contributors
dom-walk
Licensed under the MIT License
Copyright (c) 2012 Raynos.
domelementtype
Licensed under the BSD-2-Clause License
Copyright (c) Felix B√∂hm
domexception
Licensed under the MIT License
Copyright ¬© Domenic Denicola
domhandler
Licensed under the BSD-2-Clause License
Copyright (c) Felix B√∂hm
domready
Licensed under the MIT License
Copyright (c) 2013 Dustin Diaz
domutils
Licensed under the BSD-2-Clause License
Copyright (c) Felix B√∂hm
dot-object
Licensed under the MIT License
Copyright (c) 2013 Rob Halff
dot-prop
Licensed under the MIT License
Copyright (c) Sindre Sorhus <sindresorhus@gmail.com> (https://sindresorhus.com)
dotenv
Licensed under the BSD-2-Clause License
Copyright (c) 2015, Scott Motte
dotenv-expand
Licensed under the BSD-2-Clause License
Copyright (c) 2016, Scott Motte
dotgitignore
Licensed under the ISC License
Copyright (c) 2018, Contributors
duplexer
Licensed under the MIT License
Copyright (c) 2012 Raynos.
duplexer2
Licensed under the BSD-3-Clause License
Copyright (c) 2013, Deoxxa Development
duplexer3
Licensed under the BSD-3-Clause License
"Copyright (c) 2022, Sindre Sorhus.
Copyright (c) 2020, Vsevolod Strukchinsky.
Copyright (c) 2013, Deoxxa Development."
duplexify
Licensed under the MIT License
Copyright (c) 2014 Mathias Buus
dynamic-dedupe
Licensed under the MIT License
Copyright 2013 Thorsten Lorenz.
easy-stack
Licensed under the MIT License
Copyright (c) 2020 Brandon Nozaki Miller
ecc-jsbn
Licensed under the MIT License
Copyright (c) 2014 Jeremie Miller
editorconfig
Licensed under the MIT License
Copyright ¬© 2012 EditorConfig Team
ee-first
Licensed under the MIT License
Copyright (c) 2014 Jonathan Ong me@jongleberry.com
electron-to-chromium
Licensed under the ISC License
Copyright 2018 Kilian Valkhof
emittery
Licensed under the MIT License
Copyright (c) Sindre Sorhus <sindresorhus@gmail.com> (https://sindresorhus.com)
emoji-regex
Licensed under the MIT License
Copyright Mathias Bynens <https://mathiasbynens.be/>
emojilib
Licensed under the MIT License
Copyright (c) 2014 Mu-An Chiou
emojis-list
Licensed under the MIT License
Copyright ¬© 2015 Kiko Beats
enabled
Licensed under the MIT License
Copyright (c) 2015 Arnout Kazemier, Martijn Swaagman, the Contributors.
encodeurl
Licensed under the MIT License
Copyright (c) 2016 Douglas Christopher Wilson
end-of-stream
Licensed under the MIT License
Copyright (c) 2014 Mathias Buus
enhanced-resolve
Licensed under the MIT License
Copyright JS Foundation and other contributors,Copyright (c) 2012-2019 JS Foundation and other contributors
enquirer
Licensed under the MIT License
Copyright (c) 2016-present, Jon Schlinkert.,Copyright ¬© 2018-present, Jon Schlinkert.
entities
Licensed under the BSD-2-Clause License
Copyright (c) Felix B√∂hm
env-ci
Licensed under the MIT License
Copyright (c) 2017 Pierre Vanduynslager
env-paths
Licensed under the MIT License
Copyright (c) Sindre Sorhus <sindresorhus@gmail.com> (https://sindresorhus.com)
env-variable
Licensed under the MIT License
Copyright 2014 Arnout Kazemier
error-ex
Licensed under the MIT License
Copyright (c) 2015 JD Ballard
error-stack-parser
Licensed under the MIT License
Copyright (c) 2017 Eric Wendelin and other contributors
error-stack-parser-es
Licensed under the MIT License
"Copyright (c) 2023-PRESENT Anthony Fu <https://github.com/antfu>
Copyright (c) 2017 Eric Wendelin and other contributors"
es-abstract
Licensed under the MIT License
Copyright (C) 2015 Jordan Harband
es-array-method-boxes-properly
Licensed under the MIT License
Copyright (c) 2019 Jordan Harband
es-define-property
Licensed under the MIT License
Copyright (c) 2024 Jordan Harband
es-errors
Licensed under the MIT License
Copyright (c) 2024 Jordan Harband
es-get-iterator
Licensed under the MIT License
Copyright (c) 2019 Jordan Harband
es-iterator-helpers
Licensed under the MIT License
Copyright (c) 2022 ECMAScript Shims
es-module-lexer
Licensed under the MIT License
Copyright (C) 2018-2022 Guy Bedford
es-set-tostringtag
Licensed under the MIT License
Copyright (c) 2022 ECMAScript Shims
es-shim-unscopables
Licensed under the MIT License
Copyright (c) 2022 Jordan Harband
es-to-primitive
Licensed under the MIT License
Copyright (C) 2015 Jordan Harband
es5-ext
Licensed under the ISC License
Copyright (c) 2011-2022, Mariusz Nowak, @medikoo, medikoo.com
es6-iterator
Licensed under the MIT License
Copyright (C) 2013-2017 Mariusz Nowak (www.medikoo.com)
es6-promise
Licensed under the MIT License
Copyright (c) 2014 Yehuda Katz, Tom Dale, Stefan Penner and contributors
es6-symbol
Licensed under the ISC License
Copyright (c) 2013-2019, Mariusz Nowak, @medikoo, medikoo.com
es6-weak-map
Licensed under the ISC License
Copyright (c) 2013-2019, Mariusz Nowak, @medikoo, medikoo.com
esbuild
Licensed under the MIT License
Copyright (c) 2020 Evan Wallace
esbuild-android-64
Licensed under the MIT License
Copyright (c) 2020 Evan Wallace
esbuild-android-arm64
Licensed under the MIT License
Copyright (c) 2020 Evan Wallace
esbuild-darwin-64
Licensed under the MIT License
Copyright (c) 2020 Evan Wallace
esbuild-darwin-arm64
Licensed under the MIT License
Copyright (c) 2020 Evan Wallace
esbuild-freebsd-64
Licensed under the MIT License
Copyright (c) 2020 Evan Wallace
esbuild-freebsd-arm64
Licensed under the MIT License
Copyright (c) 2020 Evan Wallace
esbuild-linux-32
Licensed under the MIT License
Copyright (c) 2020 Evan Wallace
esbuild-linux-64
Licensed under the MIT License
Copyright (c) 2020 Evan Wallace
esbuild-linux-arm
Licensed under the MIT License
Copyright (c) 2020 Evan Wallace
esbuild-linux-arm64
Licensed under the MIT License
Copyright (c) 2020 Evan Wallace
esbuild-linux-mips64le
Licensed under the MIT License
Copyright (c) 2020 Evan Wallace
esbuild-linux-ppc64le
Licensed under the MIT License
Copyright (c) 2020 Evan Wallace
esbuild-linux-riscv64
Licensed under the MIT License
Copyright (c) 2020 Evan Wallace
esbuild-linux-s390x
Licensed under the MIT License
Copyright (c) 2020 Evan Wallace
esbuild-netbsd-64
Licensed under the MIT License
Copyright (c) 2020 Evan Wallace
esbuild-openbsd-64
Licensed under the MIT License
Copyright (c) 2020 Evan Wallace
esbuild-sunos-64
Licensed under the MIT License
Copyright (c) 2020 Evan Wallace
esbuild-windows-32
Licensed under the MIT License
Copyright (c) 2020 Evan Wallace
esbuild-windows-64
Licensed under the MIT License
Copyright (c) 2020 Evan Wallace
esbuild-windows-arm64
Licensed under the MIT License
Copyright (c) 2020 Evan Wallace
escalade
Licensed under the MIT License
Copyright (c) Luke Edwards <luke.edwards05@gmail.com> (lukeed.com)
escape-goat
Licensed under the MIT License
Copyright (c) Sindre Sorhus <sindresorhus@gmail.com> (https://sindresorhus.com)
escape-html
Licensed under the MIT License
"Copyright (c) 2012-2013 TJ Holowaychuk
Copyright (c) 2015 Andreas Lubbe
Copyright (c) 2015 Tiancheng ""Timothy"" Gu"
escape-string-regexp
Licensed under the MIT License
Copyright (c) Sindre Sorhus <sindresorhus@gmail.com> (https://sindresorhus.com)
escodegen
Licensed under the BSD-2-Clause License
Copyright (C) 2012 Yusuke Suzuki (twitter: @Constellation) and other contributors.
eslint
Licensed under the MIT License
Copyright OpenJS Foundation and other contributors, <www.openjsf.org>
eslint-config-airbnb
Licensed under the MIT License
Copyright (c) 2012 Airbnb,Copyright (c) 2012 Airbnb
eslint-config-airbnb-base
Licensed under the MIT License
Copyright (c) 2012 Airbnb,Copyright (c) 2012 Airbnb
eslint-config-prettier
Licensed under the MIT License
Copyright (c) 2017, 2018, 2019, 2020, 2021, 2022 Simon Lydell and contributors
eslint-config-react-app
Licensed under the MIT License
Copyright (c) 2013-present, Facebook, Inc.
eslint-config-standard
Licensed under the MIT License
Copyright (c) Feross Aboukhadijeh
eslint-config-standard-jsx
Licensed under the MIT License
Copyright (c) Feross Aboukhadijeh
eslint-config-standard-react
Licensed under the MIT License
Copyright (c) Feross Aboukhadijeh
eslint-import-resolver-node
Licensed under the MIT License
Copyright (c) 2015 Ben Mosher
eslint-import-resolver-typescript
Licensed under the ISC License
Copyright 2021 Alex Gorbatchev <alex.gorbatchev@gmail.com>
eslint-module-utils
Licensed under the MIT License
Copyright (c) 2015 Ben Mosher
eslint-plugin-cypress
Licensed under the MIT License
Copyright (c) 2019 Cypress.io
eslint-plugin-es
Licensed under the MIT License
Copyright (c) 2018 Toru Nagashima
eslint-plugin-escompat
Licensed under the MIT License
Copyright (c) 2019 Keith Cirkel
eslint-plugin-eslint-comments
Licensed under the MIT License
Copyright (c) 2016 Toru Nagashima
eslint-plugin-flowtype
Licensed under the BSD-3-Clause License
Copyright (c) 2015, Gajus Kuizinas (http://gajus.com/)
eslint-plugin-github
Licensed under the MIT License
Copyright (c) 2016 GitHub, Inc.
eslint-plugin-i18n-text
Licensed under the MIT License
Copyright (c) 2017-2019 David Graham
eslint-plugin-import
Licensed under the MIT License
Copyright (c) 2015 Ben Mosher
eslint-plugin-jest
Licensed under the MIT License
Copyright (c) 2018 Jonathan Kim
eslint-plugin-jsx-a11y
Licensed under the MIT License
Copyright (c) 2016 Ethan Cohen
eslint-plugin-n
Licensed under the MIT License
Copyright (c) 2015 Toru Nagashima
eslint-plugin-no-only-tests
Licensed under the MIT License
Copyright (c) 2016 Levi Buzolic
eslint-plugin-node
Licensed under the MIT License
Copyright (c) 2015 Toru Nagashima
eslint-plugin-prettier
Licensed under the MIT License
Copyright ¬© 2017 Andres Suarez and Teddy Katz
eslint-plugin-promise
Licensed under the ISC License
Copyright (c) 2020, Jamund Ferguson
eslint-plugin-react
Licensed under the MIT License
Copyright (c) 2014 Yannick Croissant
eslint-plugin-react-hooks
Licensed under the MIT License
Copyright (c) Meta Platforms, Inc. and affiliates.
eslint-plugin-relay
Licensed under the MIT License
Copyright (c) Facebook, Inc. and its affiliates.
eslint-plugin-simple-import-sort
Licensed under the MIT License
Copyright (c) 2018, 2019, 2020, 2022 Simon Lydell
eslint-plugin-standard
Licensed under the MIT License
Copyright (c) 2015 Jamund Ferguson
eslint-plugin-testing-library
Licensed under the MIT License
Copyright (c) 2019 Mario Beltr√°n Alarc√≥n
eslint-plugin-vue
Licensed under the MIT License
Copyright (c) 2017 Toru Nagashima
eslint-restricted-globals
Licensed under the MIT License
Copyright (c) 2017 Siddharth Doshi
eslint-rule-documentation
Licensed under the MIT License
Copyright (c) Jeroen Engels <jfm.engels@gmail.com> (github.com/jfmengels)
eslint-scope
Licensed under the BSD-2-Clause License
"Copyright JS Foundation and other contributors, https://js.foundation
Copyright (C) 2012-2013 Yusuke Suzuki (twitter: @Constellation) and other contributors."
eslint-utils
Licensed under the MIT License
Copyright (c) 2018 Toru Nagashima
esno
Licensed under the MIT License
Copyright (c) 2020-present, Anthony Fu
espree
Licensed under the BSD-2-Clause License
Copyright (c) Open JS Foundation
esprima
Licensed under the BSD-2-Clause License
Copyright JS Foundation and other contributors, https://js.foundation/
esquery
Licensed under the BSD-3-Clause License
Copyright (c) 2013, Joel Feenstra
esrecurse
Licensed under the BSD-2-Clause License
Copyright (C) 2014 Yusuke Suzuki
estraverse
Licensed under the BSD-2-Clause License
Copyright (C) 2012-2016 Yusuke Suzuki
estree-to-babel
Licensed under the MIT License
Copyright (c) coderaiser
estree-walker
Licensed under the MIT License
Copyright (c) 2015-20 these people
esutils
Licensed under the 0BSD License
Copyright (C) 2013 Yusuke Suzuki
etag
Licensed under the MIT License
Copyright (c) 2014-2016 Douglas Christopher Wilson
event-emitter
Licensed under the MIT License
Copyright (C) 2012-2015 Mariusz Nowak (www.medikoo.com)
event-pubsub
Licensed under the Unlicense License
Copyright (c) 2020 Brandon Nozaki Miller
event-stream
Licensed under the MIT License
Copyright (c) 2011 Dominic Tarr
event-target-shim
Licensed under the MIT License
Copyright (c) 2015 Toru Nagashima
eventemitter2
Licensed under the MIT License
Copyright (c) 2016 Paolo Fragomeni <http://www.github.com/0x00a> and Contributors
eventemitter3
Licensed under the MIT License
Copyright (c) 2014 Arnout Kazemier
events
Licensed under the MIT License
Copyright Joyent, Inc. and other Node contributors.
eventsource
Licensed under the MIT License
Copyright (c) EventSource GitHub organisation
evp_bytestokey
Licensed under the MIT License
Copyright (c) 2017 crypto-browserify contributors
exec-sh
Licensed under the MIT License
Copyright (c) 2014 Aleksandr Tsertkov <tsertkov@gmail.com>
execa
Licensed under the MIT License
Copyright (c) Sindre Sorhus <sindresorhus@gmail.com> (https://sindresorhus.com)
executable
Licensed under the MIT License
Copyright (c) Kevin M√•rtensson <kevinmartensson@gmail.com>
exit
Licensed under the MIT License
Copyright (c) 2013 "Cowboy" Ben Alman,Copyright (c) 2013 "Cowboy" Ben Alman
expand-brackets
Licensed under the MIT License
Copyright (c) 2015-2018, Jon Schlinkert,Copyright ¬© 2018, Jon Schlinkert.
expand-template
Licensed under the MIT License
Copyright (c) 2018 Lars-Magnus Skog
expand-tilde
Licensed under the MIT License
Copyright (c) 2015-2016, Jon Schlinkert.,Copyright ¬© 2016, Jon Schlinkert.
expect
Licensed under the MIT License
Copyright (c) Meta Platforms, Inc. and affiliates.
express
Licensed under the MIT License
"Copyright (c) 2009-2014 TJ Holowaychuk <tj@vision-media.ca>
Copyright (c) 2013-2014 Roman Shtylman <shtylman+expressjs@gmail.com>
Copyright (c) 2014-2015 Douglas Christopher Wilson <doug@somethingdoug.com>"
express-jwt
Licensed under the MIT License
Copyright (c) 2015 Auth0, Inc. <support@auth0.com> (http://auth0.com)
express-session
Licensed under the MIT License
"Copyright (c) 2010 Sencha Inc.
Copyright (c) 2011 TJ Holowaychuk <tj@vision-media.ca>
Copyright (c) 2014-2015 Douglas Christopher Wilson <doug@somethingdoug.com>"
express-unless
Licensed under the MIT License
Copyright (c) 2014 JoseÃÅ F. Romaniello
express-winston
Licensed under the MIT License
Copyright (c) 2012 Bithavoc.io - http://bithavoc.io
ext
Licensed under the ISC License
Copyright (c) 2011-2022, Mariusz Nowak, @medikoo, medikoo.com
extend
Licensed under the MIT License
Copyright (c) 2014 Stefan Thomas
extend-shallow
Licensed under the MIT License
Copyright (c) 2014-2015, 2017, Jon Schlinkert.,Copyright ¬© 2017, Jon Schlinkert.
external-editor
Licensed under the MIT License
Copyright (c) 2016 Kevin Gravier,Copyright (c) 2016-2018 Kevin Gravier
extglob
Licensed under the MIT License
Copyright (c) 2015-2018, Jon Schlinkert.,Copyright ¬© 2018, Jon Schlinkert.
extract-zip
Licensed under the BSD-2-Clause License
Copyright (c) 2014 Max Ogden and other contributors
extrareqp2
Licensed under the MIT License
Copyright (c) 2014-present Matt Zabriskie
extsprintf
Licensed under the MIT License
Copyright (c) 2012, Joyent, Inc. All rights reserved.
fast-decode-uri-component
Licensed under the MIT License
"Copyright (c) 2018 Tomas Della Vedova
Copyright (c) 2017 Justin Ridgewell
Copyright (c) 2008-2009 Bjoern Hoehrmann <bjoern@hoehrmann.de>"
fast-deep-equal
Licensed under the MIT License
Copyright (c) 2017 Evgeny Poberezkin
fast-fifo
Licensed under the MIT License
Copyright (c) 2019 Mathias Buus
fast-glob
Licensed under the MIT License
Copyright (c) Denis Malinochkin
fast-json-patch
Licensed under the MIT License
Copyright (c) 2013, 2014, 2020 Joachim Wester
fast-json-stringify
Licensed under the MIT License
Copyright (c) 2016-2018 Matteo Collina
fast-levenshtein
Licensed under the MIT License
Copyright (c) 2013 Ramesh Nair
fast-querystring
Licensed under the MIT License
Copyright (c) 2022 Yagiz Nizipli
fast-redact
Licensed under the MIT License
Copyright (c) 2019-2020 David Mark Clements
fast-safe-stringify
Licensed under the MIT License
"Copyright (c) 2016 David Mark Clements
Copyright (c) 2017 David Mark Clements & Matteo Collina
Copyright (c) 2018 David Mark Clements, Matteo Collina & Ruben Bridgewater "
fast-xml-parser
Licensed under the MIT License
Copyright (c) 2017 Amit Kumar Gupta
fastest-levenshtein
Licensed under the MIT License
Copyright (c) 2020 Kasper Unn Weihe
fastq
Licensed under the ISC License
Copyright (c) 2015-2020, Matteo Collina <matteo.collina@gmail.com>
fault
Licensed under the MIT License
Copyright (c) 2015 Titus Wormer <tituswormer@gmail.com>
fb-watchman
Licensed under the Apache-2.0 License
Copyright (c) Meta Platforms, Inc. and its affiliates.
fd-slicer
Licensed under the MIT License
Copyright (c) 2014 Andrew Kelley
fetch-blob
Licensed under the MIT License
Copyright (c) 2019 David Frank
figgy-pudding
Licensed under the ISC License
Copyright (c) npm, Inc.
figures
Licensed under the MIT License
Copyright (c) Sindre Sorhus <sindresorhus@gmail.com> (https://sindresorhus.com)
file-entry-cache
Licensed under the MIT License
Copyright (c) 2015 Roy Riojas
file-loader
Licensed under the MIT License
Copyright JS Foundation and other contributors
file-system-cache
Licensed under the MIT License
Copyright (c) 2015 Phil Cockfield <phil@cockfield.net> (https://github.com/philcockfield)
file-uri-to-path
Licensed under the MIT License
Copyright (c) 2014 Nathan Rajlich <nathan@tootallnate.net>,Copyright (c) 2014 Nathan Rajlich &lt;nathan@tootallnate.net&gt;
fileset
Licensed under the MIT License
Copyright (c) 2012-2016 Mickael Daniel
filesize
Licensed under the BSD-3-Clause License
Copyright (c) 2022, Jason Mulligan
filippo.io/edwards25519
Licensed under the BSD-3-Clause License
Copyright (c) 2009 The Go Authors. All rights reserved.
fill-keys
Licensed under the MIT License
Copyright (c) Ben Drucker <bvdrucker@gmail.com> (bendrucker.me)
fill-range
Licensed under the MIT License
Copyright (c) 2014-present, Jon Schlinkert.,Copyright ¬© 2019, Jon Schlinkert.
filter-obj
Licensed under the MIT License
Copyright (c) Sindre Sorhus <sindresorhus@gmail.com> (https://sindresorhus.com)
finalhandler
Licensed under the MIT License
Copyright (c) 2014-2022 Douglas Christopher Wilson <doug@somethingdoug.com>
find-cache-dir
Licensed under the MIT License
"Copyright (c) Sindre Sorhus <sindresorhus@gmail.com> (https://sindresorhus.com)
Copyright (c) James Talmage <james@talmage.io> (https://github.com/jamestalmage)"
find-my-way
Licensed under the MIT License
Copyright (c) 2017-2019 Tomas Della Vedova
find-up
Licensed under the MIT License
Copyright (c) Sindre Sorhus <sindresorhus@gmail.com> (https://sindresorhus.com)
find-up-simple
Licensed under the MIT License
Copyright (c) Sindre Sorhus <sindresorhus@gmail.com> (https://sindresorhus.com)
find-versions
Licensed under the MIT License
Copyright (c) Sindre Sorhus <sindresorhus@gmail.com> (https://sindresorhus.com)
findup-sync
Licensed under the MIT License
Copyright (c) 2013-2019, 2021 Ben Alman <cowboy@rj3.net>, Blaine Bublitz <blaine.bublitz@gmail.com>, and Eric Schoffstall <yo@contra.io>
fishery
Licensed under the MIT License
Copyright (c) 2019 Stephen Hanson and thoughtbot, inc.
flat
Licensed under the BSD-3-Clause License
Copyright (c) 2014, Hugh Kennedy
flat-cache
Licensed under the MIT License
Copyright (c) 2015 Roy Riojas
flatted
Licensed under the ISC License
Copyright (c) 2018-2020, Andrea Giammarchi, @WebReflection
flush-write-stream
Licensed under the MIT License
Copyright (c) 2015 Mathias Buus
fn.name
Licensed under the MIT License
Copyright (c) 2015 Arnout Kazemier, Martijn Swaagman, the Contributors.
focus-lock
Licensed under the MIT License
Copyright (c) 2017 Anton Korzunov
follow-redirects
Licensed under the MIT License
Copyright 2014‚Äìpresent Olivier Lalonde <olalonde@gmail.com>, James Talmage <james@talmage.io>, Ruben Verborgh
fonttools
Licensed under the MIT License
Copyright (c) 2017 Just van Rossum
for-each
Licensed under the MIT License
Copyright (c) 2012 Raynos.
for-in
Licensed under the MIT License
Copyright (c) 2014-2017, Jon Schlinkert,Copyright ¬© 2017, Jon Schlinkert.
foreach
Licensed under the MIT License
Copyright (c) 2013 Manuel Stofer
foreground-child
Licensed under the ISC License
Copyright (c) 2015-2022 Isaac Z. Schlueter and Contributors
fork-ts-checker-webpack-plugin
Licensed under the MIT License
Copyright (c) 2020 TypeStrong
form-data
Licensed under the MIT License
Copyright (c) 2012 Felix Geisend√∂rfer (felix@debuggable.com) and contributors
form-data-encoder
Licensed under the MIT License
Copyright (c) 2021-present Nick K.
format
Licensed under the MIT License
Copyright 2010 - 2016 Sami Samhuri sami@samhuri.net
formidable
Licensed under the MIT License
Copyright (c) 2011-present Felix Geisend√∂rfer, and contributors.
forwarded
Licensed under the MIT License
Copyright (c) 2014-2017 Douglas Christopher Wilson
fragment-cache
Licensed under the MIT License
Copyright (c) 2016-2017, Jon Schlinkert,Copyright ¬© 2016, Jon Schlinkert.
fresh
Licensed under the MIT License
"Copyright (c) 2012 TJ Holowaychuk <tj@vision-media.ca>
Copyright (c) 2016-2017 Douglas Christopher Wilson <doug@somethingdoug.com>"
from
Licensed under the MIT License
Copyright (c) 2011 Dominic Tarr
from2
Licensed under the MIT License
Copyright (c) 2014 Hugh Kennedy
fs-access
Licensed under the MIT License
Copyright (c) Sindre Sorhus <sindresorhus@gmail.com> (sindresorhus.com)
fs-constants
Licensed under the MIT License
Copyright (c) 2018 Mathias Buus
fs-extra
Licensed under the MIT License
Copyright (c) 2011-2017 JP Richardson
fs-minipass
Licensed under the ISC License
Copyright (c) Isaac Z. Schlueter and Contributors
fs-write-stream-atomic
Licensed under the ISC License
Copyright (c) Isaac Z. Schlueter and Contributors
fsevents
Licensed under the MIT License
Copyright (C) 2010-2020 by Philipp Dunkel, Ben Noordhuis, Elan Shankar, Paul Miller
fsu
Licensed under the MIT License
Copyright (c) Alexey Novikov http://2dubs.com
function-bind
Licensed under the MIT License
Copyright (c) 2013 Raynos.
function-timeout
Licensed under the MIT License
Copyright (c) Sindre Sorhus <sindresorhus@gmail.com> (https://sindresorhus.com)
function.prototype.name
Licensed under the MIT License
Copyright (c) 2016 Jordan Harband
functional-red-black-tree
Licensed under the MIT License
Copyright (c) 2013 Mikola Lysenko
functions-have-names
Licensed under the MIT License
Copyright (c) 2019 Jordan Harband
gauge
Licensed under the ISC License
Copyright (c) 2014, Rebecca Turner <me@re-becca.org>
generic-pool
Licensed under the MIT License
Copyright (c) 2010-2016 James Cooper &lt;james@bitmechanic.com&gt;
get-caller-file
Licensed under the ISC License
Copyright 2018 Stefan Penner
get-east-asian-width
Licensed under the MIT License
Copyright (c) Sindre Sorhus <sindresorhus@gmail.com> (https://sindresorhus.com)
get-func-name
Licensed under the MIT License
Copyright (c) 2013 Jake Luer <jake@alogicalparadox.com> (http://alogicalparadox.com)
get-intrinsic
Licensed under the MIT License
Copyright (c) 2020 Jordan Harband
get-own-enumerable-property-symbols
Licensed under the ISC License
Copyright (c) 2019, Shahar Or
get-package-type
Licensed under the MIT License
Copyright (c) 2020 CFWare, LLC
get-pkg-repo
Licensed under the MIT License
Copyright ¬© Steve Mao
get-port
Licensed under the MIT License
Copyright (c) Sindre Sorhus <sindresorhus@gmail.com> (https://sindresorhus.com)
get-stdin
Licensed under the MIT License
Copyright (c) Sindre Sorhus <sindresorhus@gmail.com> (https://sindresorhus.com)
get-stream
Licensed under the MIT License
Copyright (c) Sindre Sorhus <sindresorhus@gmail.com> (https://sindresorhus.com)
get-symbol-description
Licensed under the MIT License
Copyright (c) 2021 Inspect JS
get-tsconfig
Licensed under the MIT License
Copyright (c) Hiroki Osame <hiroki.osame@gmail.com>
get-value
Licensed under the MIT License
Copyright (c) 2014-2018, Jon Schlinkert.,Copyright ¬© 2018, Jon Schlinkert.
getos
Licensed under the MIT License
Copyright (c) 2016 William Blankenship
getpass
Licensed under the MIT License
Copyright Joyent, Inc. All rights reserved.
git-branch
Licensed under the MIT License
Copyright (c) 2014-2018, Jon Schlinkert.,Copyright ¬© 2018, Jon Schlinkert.
git-log-parser
Licensed under the MIT License
Copyright (c) 2014 Ben Drucker
git-node-fs
Licensed under the MIT License
Copyright (c) 2014 Tim Caswell
git-raw-commits
Licensed under the MIT License
Copyright ¬© conventional-changelog team
git-remote-origin-url
Licensed under the MIT License
Copyright (c) Sindre Sorhus <sindresorhus@gmail.com> (https://sindresorhus.com)
git-semver-tags
Licensed under the MIT License
Copyright ¬© conventional-changelog team
git-sha1
Licensed under the MIT License
Copyright (c) 2013 Tim Caswell
git-up
Licensed under the MIT License
Copyright (c) 2015-22 IonicƒÉ BizƒÉu <bizauionica@gmail.com> (https://ionicabizau.net)
git-url-parse
Licensed under the MIT License
Copyright (c) 2015-22 IonicƒÉ BizƒÉu <bizauionica@gmail.com> (https://ionicabizau.net)
gitconfiglocal
Licensed under the 0BSD License
Copyright (c) 2016-2018, Ryan Day
github-slugger
Licensed under the ISC License
Copyright (c) 2015, Dan Flettre <fletd01@yahoo.com>
github.com/a8m/envsubst
Licensed under the MIT License
Copyright (c) 2017 envsubst contributors
github.com/acomagu/bufpipe
Licensed under the MIT License
Copyright (c) 2019 acomagu
github.com/adjust/rmq/v5
Licensed under the MIT License
Copyright (c) 2015 adjust
github.com/alecthomas/assert/v2
Licensed under the MIT License
Copyright (C) 2021 Alec Thomas
github.com/alecthomas/kingpin/v2
Licensed under the MIT License
Copyright (C) 2014 Alec Thomas
github.com/alecthomas/participle/v2
Licensed under the MIT License
Copyright (C) 2017-2022 Alec Thomas
github.com/alecthomas/repr
Licensed under the MIT License
Copyright (c) 2016 Alec Thomas
github.com/alicebob/miniredis/v2
Licensed under the MIT License
Copyright (c) 2014 Harmen
github.com/andybalholm/brotli
Licensed under the MIT License
Copyright (c) 2009, 2010, 2013-2016 by the Brotli Authors.
github.com/anmitsu/go-shlex
Licensed under the MIT License
Copyright (c) anmitsu <anmitsu.s@gmail.com>
github.com/antlr/antlr4/runtime/Go/antlr/v4
Licensed under the BSD-3-Clause License
Copyright (c) 2012-2022 The ANTLR Project. All rights reserved.
github.com/antlr4-go/antlr/v4
Licensed under the BSD-3-Clause License
Copyright (c) 2012-2023 The ANTLR Project. All rights reserved.
github.com/armon/circbuf
Licensed under the MIT License
Copyright (c) 2013 Armon Dadgar
github.com/avast/retry-go/v4
Licensed under the MIT License
Copyright (c) 2017 Avast
github.com/aymanbagabas/go-osc52/v2
Licensed under the MIT License
Copyright (c) 2022 Ayman Bagabas
github.com/Azure/go-ansiterm
Licensed under the MIT License
Copyright (c) 2015 Microsoft Corporation
github.com/benbjohnson/clock
Licensed under the MIT License
Copyright (c) 2014 Ben Johnson
github.com/blendle/zapdriver
Licensed under the ISC License
Copyright (c) Blendle
github.com/boombuler/barcode
Licensed under the MIT License
Copyright (c) 2014 Florian Sundermann
github.com/bradleyjkemp/cupaloy/v2
Licensed under the MIT License
Copyright (c) 2017 bradleyjkemp
github.com/bsm/ginkgo/v2
Licensed under the MIT License
Copyright (c) 2013-2014 Onsi Fakhouri
github.com/bsm/gomega
Licensed under the MIT License
Copyright (c) 2013-2014 Onsi Fakhouri
github.com/btnguyen2k/consu/checksum
Licensed under the MIT License
Copyright (c) 2019-2023 Thanh Nguyen
github.com/BurntSushi/toml
Licensed under the MIT License
Copyright (c) 2013 TOML authors
github.com/bwesterb/go-ristretto
Licensed under the MIT License
Copyright (c) 2021 Bas Westerbaan
github.com/cenkalti/backoff/v4
Licensed under the MIT License
Copyright (c) 2014 Cenk Altƒ±
github.com/chai2010/gettext-go
Licensed under the BSD-3-Clause License
Copyright 2013 ChaiShushan <chaishushan{AT}gmail.com>. All rights reserved.
github.com/charmbracelet/bubbles
Licensed under the MIT License
Copyright (c) 2020-2023 Charmbracelet, Inc
github.com/charmbracelet/bubbletea
Licensed under the MIT License
Copyright (c) 2020-2023 Charmbracelet, Inc
github.com/charmbracelet/lipgloss
Licensed under the MIT License
Copyright (c) 2021-2023 Charmbracelet, Inc
github.com/charmbracelet/x/ansi
Licensed under the MIT License
Copyright (c) 2023 Charmbracelet, Inc.
github.com/charmbracelet/x/input
Licensed under the MIT License
Copyright (c) 2023 Charmbracelet, Inc.
github.com/charmbracelet/x/term
Licensed under the MIT License
Copyright (c) 2023 Charmbracelet, Inc.
github.com/charmbracelet/x/windows
Licensed under the MIT License
Copyright (c) 2023 Charmbracelet, Inc.
github.com/chzyer/logex
Licensed under the MIT License
Copyright (c) 2015 Chzyer
github.com/chzyer/readline
Licensed under the MIT License
Copyright (c) 2015 Chzyer
github.com/chzyer/test
Licensed under the MIT License
Copyright (c) 2016 chzyer
github.com/circonus-labs/circonus-gometrics
Licensed under the BSD-3-Clause License
Copyright (c) 2016, Circonus, Inc. All rights reserved.
github.com/cloudflare/cloudflare-go
Licensed under the BSD-3-Clause License
Copyright (c) 2015-2022, Cloudflare. All rights reserved.
github.com/coreos/bbolt
Licensed under the MIT License
Copyright (c) 2013 Ben Johnson
github.com/cpuguy83/dockercfg
Licensed under the MIT License
Copyright (c) 2020 Brian Goff
github.com/creack/pty
Licensed under the MIT License
Copyright (c) 2011 Keith Rarick
github.com/cyphar/filepath-securejoin
Licensed under the BSD-3-Clause License
"Copyright (C) 2014-2015 Docker Inc & Go Authors. All rights reserved.
Copyright (C) 2017 SUSE LLC. All rights reserved."
github.com/DataDog/datadog-go
(blank)
Copyright (c) 2015 Datadog, Inc
github.com/davecgh/go-spew
Licensed under the ISC License
Copyright (c) 2012-2016 Dave Collins <dave@davec.name>
github.com/dennwc/varint
Licensed under the MIT License
Copyright (c) 2019 Denys Smirnov
github.com/dgryski/go-sip13
Licensed under the MIT License
Copyright (c) 2016,2017 Damian Gryski <damian@gryski.com>
github.com/docker/docker-credential-helpers
Licensed under the MIT License
Copyright (c) 2016 David Calavera
github.com/docopt/docopt-go
Licensed under the MIT License
"Copyright (c) 2013 Keith Batten
Copyright (c) 2016 David Irvine"
github.com/dyson/certman
Licensed under the MIT License
Copyright (c) 2017 Dyson Simmons
github.com/emicklei/go-restful/v3
Licensed under the MIT License
Copyright (c) 2012,2013 Ernest Micklei
github.com/erikgeiser/coninput
Licensed under the MIT License
Copyright (c) 2021 Erik G.
github.com/evanphx/json-patch/v5
Licensed under the BSD-3-Clause License
Copyright (c) 2014, Evan Phoenix
github.com/fatih/color
Licensed under the MIT License
Copyright (c) 2013 Fatih Arslan
github.com/forPelevin/gomoji
Licensed under the MIT License
Copyright (c) 2021 Vladislav Gukasov
github.com/frankban/quicktest
Licensed under the MIT License
Copyright (c) 2017 Canonical Ltd.
github.com/fsnotify/fsnotify
Licensed under the BSD-3-Clause License
"Copyright ¬© 2012 The Go Authors. All rights reserved.
Copyright ¬© fsnotify Authors. All rights reserved."
github.com/fvbommel/sortorder
Licensed under the MIT License
Copyright (c) 2015 Frits van Bommel
github.com/fxamacker/cbor/v2
Licensed under the MIT License
Copyright (c) 2019-present Faye Amacker,Copyright ¬© 2019-2024 Faye Amacker.
github.com/gabriel-vasile/mimetype
Licensed under the MIT License
Copyright (c) 2018-2020 Gabriel Vasile
github.com/gammazero/deque
Licensed under the MIT License
Copyright (c) 2018 Andrew J. Gillis
github.com/gertd/go-pluralize
Licensed under the MIT License
"Copyright (c) 2019 Gert Drapers

Copyright (c) 2013 Blake Embrey (hello@blakeembrey.com)"
github.com/gin-gonic/gin
Licensed under the MIT License
Copyright (c) 2014 Manuel Mart√≠nez-Almeida
github.com/gliderlabs/ssh
Licensed under the BSD-3-Clause License
Copyright (c) 2016 Glider Labs. All rights reserved.
github.com/go-chi/chi
Licensed under the MIT License
Copyright (c) 2015-present Peter Kieltyka (https://github.com/pkieltyka), Google Inc.,Copyright (c) 2015-present Peter Kieltyka
github.com/go-chi/chi/v5
Licensed under the MIT License
Copyright (c) 2015-present Peter Kieltyka (https://github.com/pkieltyka), Google Inc.,Copyright (c) 2015-present Peter Kieltyka
github.com/go-chi/httprate
Licensed under the MIT License
Copyright (c) 2015-present Peter Kieltyka (https://github.com/pkieltyka).
github.com/go-fonts/dejavu
Licensed under the BSD-3-Clause License
Copyright ¬©2020 The go-fonts Authors. All rights reserved.
github.com/go-fonts/latin-modern
Licensed under the BSD-3-Clause License
Copyright ¬©2020 The go-fonts Authors. All rights reserved.
github.com/go-fonts/liberation
Licensed under the BSD-3-Clause License
Copyright ¬©2020 The go-fonts Authors. All rights reserved.
github.com/go-fonts/stix
Licensed under the BSD-3-Clause License
Copyright ¬©2020 The go-fonts Authors. All rights reserved.
github.com/go-gl/glfw
Licensed under the BSD-3-Clause License
Copyright (c) 2012 The glfw3-go Authors. All rights reserved.
github.com/go-gl/glfw/v3.3/glfw
Licensed under the BSD-3-Clause License
Copyright (c) 2012 The glfw3-go Authors. All rights reserved.
github.com/go-gorp/gorp/v3
Licensed under the MIT License
Copyright (c) 2012 James Cooper <james@bitmechanic.com>
github.com/go-latex/latex
Licensed under the BSD-3-Clause License
Copyright ¬©2020 The go-latex Authors. All rights reserved.
github.com/go-ole/go-ole
Licensed under the MIT License
Copyright ¬© 2013-2017 Yasuhiro Matsumoto, <mattn.jp@gmail.com>
github.com/go-pdf/fpdf
Licensed under the MIT License
"Copyright (c) 2020 David Barnes
Copyright (c) 2017 Kurt Jung and contributors acknowledged in the documentation"
github.com/go-playground/universal-translator
Licensed under the MIT License
Copyright (c) 2016 Go Playground
github.com/go-playground/validator/v10
Licensed under the MIT License
Copyright (c) 2015 Dean Karn
github.com/go-resty/resty/v2
Licensed under the MIT License
Copyright (c) 2015-2023 Jeevanandam M., https://myjeeva.com <jeeva@myjeeva.com>
github.com/go-task/slim-sprig
Licensed under the MIT License
Copyright (C) 2013-2020 Masterminds
github.com/go-task/slim-sprig/v3
Licensed under the MIT License
Copyright (C) 2013-2020 Masterminds
github.com/go-viper/mapstructure/v2
Licensed under the MIT License
Copyright (c) 2013 Mitchell Hashimoto
github.com/gocarina/gocsv
Licensed under the MIT License
Copyright (c) 2014 Jonathan Picques
github.com/goccy/go-json
Licensed under the MIT License
Copyright (c) 2020 Masaaki Goshima
github.com/goccy/go-yaml
Licensed under the MIT License
Copyright (c) 2019 Masaaki Goshima
github.com/godbus/dbus/v5
Licensed under the BSD-2-Clause License
Copyright (c) 2013, Georg Reinke (<guelfey at gmail dot com>), Google
github.com/golang-jwt/jwt/v4
Licensed under the MIT License
"Copyright (c) 2012 Dave Grijalva
Copyright (c) 2021 golang-jwt maintainers"
github.com/golang-jwt/jwt/v5
Licensed under the MIT License
"Copyright (c) 2012 Dave Grijalva
Copyright (c) 2021 golang-jwt maintainers"
github.com/golang/protobuf
Licensed under the BSD-3-Clause License
Copyright 2010 The Go Authors. All rights reserved.
github.com/google/go-cmp
Licensed under the BSD-3-Clause License
Copyright (c) 2017 The Go Authors. All rights reserved.
github.com/google/uuid
Licensed under the BSD-3-Clause License
Copyright (c) 2009,2014 Google Inc. All rights reserved.
github.com/gookit/color
Licensed under the MIT License
Copyright (c) 2016 inhere
github.com/gopherjs/gopherjs
Licensed under the BSD-2-Clause License
Copyright (c) 2013 Richard Musiol. All rights reserved.
github.com/gorilla/css
Licensed under the BSD-3-Clause License
Copyright (c) 2023 The Gorilla Authors. All rights reserved.
github.com/gorilla/mux
Licensed under the BSD-3-Clause License
Copyright (c) 2023 The Gorilla Authors. All rights reserved.
github.com/gorilla/websocket
Licensed under the BSD-3-Clause License
Copyright (c) 2013 The Gorilla WebSocket Authors. All rights reserved.
github.com/grafana/regexp
Licensed under the BSD-3-Clause License
Copyright (c) 2009 The Go Authors. All rights reserved.
github.com/grpc-ecosystem/grpc-gateway
Licensed under the BSD-3-Clause License
Copyright (c) 2015, Gengo, Inc.
github.com/grpc-ecosystem/grpc-gateway/v2
Licensed under the BSD-3-Clause License
Copyright (c) 2015, Gengo, Inc.
github.com/h2non/parth
Licensed under the MIT License
Copyright (c) 2018 codemodus
github.com/hashicorp/go-msgpack
Licensed under the BSD-3-Clause License
Copyright (c) 2012, 2013 Ugorji Nwoke.
github.com/hashicorp/go-syslog
Licensed under the MIT License
Copyright (c) 2014 Armon Dadgar
github.com/hashicorp/mdns
Licensed under the MIT License
Copyright (c) 2014 HashiCorp, Inc.
github.com/hpcloud/tail
Licensed under the MIT License
"¬© Copyright 2015 Hewlett Packard Enterprise Development LP
Copyright (c) 2014 ActiveState"
github.com/huandu/xstrings
Licensed under the MIT License
Copyright (c) 2015 Huan Du
github.com/ianlancetaylor/demangle
Licensed under the BSD-3-Clause License
Copyright (c) 2015 The Go Authors. All rights reserved.
github.com/jackc/pgconn
Licensed under the MIT License
Copyright (c) 2019-2021 Jack Christensen
github.com/jackc/pgproto3/v2
Licensed under the MIT License
Copyright (c) 2019 Jack Christensen
github.com/jackc/pgservicefile
Licensed under the MIT License
Copyright (c) 2020 Jack Christensen
github.com/jackc/pgx/v5
Licensed under the MIT License
Copyright (c) 2013-2021 Jack Christensen
github.com/jackc/puddle/v2
Licensed under the MIT License
Copyright (c) 2018 Jack Christensen
github.com/jarcoal/httpmock
Licensed under the MIT License
Copyright (c) 2014 Jared Morse
github.com/jedib0t/go-pretty/v6
Licensed under the MIT License
Copyright (c) 2018 jedib0t
github.com/jellydator/ttlcache/v3
Licensed under the MIT License
Copyright (c) 2022 Jellydator
github.com/jessevdk/go-flags
Licensed under the BSD-3-Clause License
Copyright (c) 2012 Jesse van den Kieboom. All rights reserved.
github.com/jfrog/archiver/v3
Licensed under the MIT License
Copyright (c) 2016 Matthew Holt
github.com/jinzhu/copier
Licensed under the MIT License
Copyright (c) 2015 Jinzhu
github.com/jordan-wright/email
Licensed under the MIT License
Copyright (c) 2013 Jordan Wright
github.com/jtolds/gls
Licensed under the MIT License
Copyright (c) 2013, Space Monkey, Inc.
github.com/justinas/alice
Licensed under the MIT License
Copyright (c) 2014 Justinas Stankevicius
github.com/kisielk/errcheck
Licensed under the MIT License
Copyright (c) 2013 Kamil Kisiel
github.com/klauspost/asmfmt
Licensed under the MIT License
Copyright (c) 2015 Klaus Post
github.com/klauspost/cpuid
Licensed under the MIT License
Copyright (c) 2015 Klaus Post
github.com/klauspost/cpuid/v2
Licensed under the MIT License
Copyright (c) 2015 Klaus Post
github.com/klauspost/pgzip
Licensed under the MIT License
Copyright (c) 2014 Klaus Post,Copyright (c) 2012 The Go Authors. All rights reserved.
github.com/kr/pty
Licensed under the MIT License
Copyright (c) 2019 Keith Rarick
github.com/kubevirt/device-plugin-manager
Licensed under the MIT License
Copyright (c) 2017-2018 Red Hat, Inc.
github.com/labstack/echo/v4
Licensed under the MIT License
Copyright (c) 2021 LabStack
github.com/labstack/gommon
Licensed under the MIT License
Copyright (c) 2018 labstack
github.com/leodido/go-urn
Licensed under the MIT License
Copyright (c) 2018 Leonardo Di Donato
github.com/lithammer/shortuuid/v3
Licensed under the MIT License
Copyright (c) 2018 Peter Lithammer
github.com/lufia/plan9stats
Licensed under the BSD-3-Clause License
Copyright (c) 2019, KADOTA, Kyohei
github.com/mailru/easyjson
Licensed under the MIT License
Copyright (c) 2016 Mail.Ru Group
github.com/Masterminds/semver/v3
Licensed under the MIT License
Copyright (C) 2014-2019, Matt Butcher and Matt Farina
github.com/Masterminds/sprig/v3
Licensed under the MIT License
Copyright (C) 2013-2020 Masterminds
github.com/mattn/go-isatty
Licensed under the MIT License
Copyright (c) Yasuhiro MATSUMOTO <mattn.jp@gmail.com>
github.com/mattn/go-runewidth
Licensed under the MIT License
Copyright (c) 2016 Yasuhiro Matsumoto
github.com/mattn/go-sqlite3
Licensed under the MIT License
Copyright (c) 2014 Yasuhiro Matsumoto
github.com/microcosm-cc/bluemonday
Licensed under the BSD-3-Clause License
Copyright (c) 2014, David Kitchen <david@buro9.com>
github.com/Microsoft/go-winio
Licensed under the MIT License
Copyright (c) 2015 Microsoft
github.com/Microsoft/hcsshim
Licensed under the MIT License
Copyright (c) 2015 Microsoft
github.com/miekg/dns
Licensed under the BSD-3-Clause License
Copyright (c) 2009, The Go Authors. Extensions copyright (c) 2011, Miek Gieben.
github.com/minio/md5-simd
Licensed under the Apache-2.0 License
Copyright (c) 2009 The Go Authors. All rights reserved.
github.com/mitchellh/colorstring
Licensed under the MIT License
Copyright (c) 2014 Mitchell Hashimoto
github.com/mitchellh/hashstructure/v2
Licensed under the MIT License
Copyright (c) 2016 Mitchell Hashimoto
github.com/mmcloughlin/avo
Licensed under the BSD-3-Clause License
Copyright (c) 2018, Michael McLoughlin
github.com/mstoykov/envconfig
Licensed under the MIT License
Copyright (c) 2013 Kelsey Hightower
github.com/muesli/termenv
Licensed under the MIT License
Copyright (c) 2019 Christian Muehlhaeuser
github.com/natefinch/lumberjack
Licensed under the MIT License
Copyright (c) 2014 Nate Finch
github.com/onsi/ginkgo/v2
Licensed under the MIT License
Copyright (c) 2013-2014 Onsi Fakhouri
github.com/onsi/gomega
Licensed under the MIT License
Copyright (c) 2013-2014 Onsi Fakhouri
github.com/ory/viper
Licensed under the MIT License
Copyright (c) 2014 Steve Francia
github.com/panjf2000/ants/v2
Licensed under the MIT License
Copyright (c) 2018 Andy Pan
github.com/phpdave11/gofpdf
Licensed under the MIT License
"Copyright (c) 2020 David Barnes
Copyright (c) 2017 Kurt Jung and contributors acknowledged in the documentation"
github.com/phpdave11/gofpdi
Licensed under the MIT License
"Copyright (c) 2019-2020 David Barnes
Copyright (c) 2017 Setasign - Jan Slabon, https://www.setasign.com"
github.com/pkg/browser
Licensed under the BSD-2-Clause License
Copyright (c) 2014, Dave Cheney <dave@cheney.net>
github.com/pkg/diff
Licensed under the BSD-3-Clause License
Copyright 2018 Joshua Bleecher Snyder
github.com/pkg/sftp
Licensed under the BSD-2-Clause License
Copyright (c) 2013, Dave Cheney
github.com/pmezard/go-difflib
Licensed under the BSD-3-Clause License
Copyright (c) 2013, Patrick Mezard
github.com/power-devops/perfstat
Licensed under the MIT License
Copyright (c) 2020 Power DevOps
github.com/ProtonMail/go-crypto
(blank)
Copyright (c) 2009 The Go Authors. All rights reserved.
github.com/puzpuzpuz/xsync/v2
Licensed under the MIT License
Copyright (c) 2021 Andrey Pechkurov
github.com/redis/go-redis/extra/rediscmd/v9
Licensed under the BSD-2-Clause License
Copyright (c) 2013 The github.com/redis/go-redis Authors.
github.com/redis/go-redis/extra/redisotel/v9
Licensed under the BSD-2-Clause License
Copyright (c) 2013 The github.com/redis/go-redis Authors.
github.com/redis/go-redis/v9
Licensed under the BSD-2-Clause License
Copyright (c) 2013 The github.com/redis/go-redis Authors.
github.com/remyoudompheng/bigfft
Licensed under the BSD-3-Clause License
Copyright (c) 2012 The Go Authors. All rights reserved.
github.com/Rican7/retry
Licensed under the MIT License
Copyright (C) 2016 Trevor N. Suarez (Rican7)
github.com/rivo/uniseg
Licensed under the MIT License
Copyright (c) 2019 Oliver Kuederle
github.com/rogpeppe/go-internal
Licensed under the BSD-3-Clause License
Copyright (c) 2018 The Go Authors. All rights reserved.
github.com/rs/xid
Licensed under the MIT License
Copyright (c) 2015 Olivier Poitrey <rs@dailymotion.com>
github.com/rs/zerolog
Licensed under the MIT License
Copyright (c) 2017 Olivier Poitrey
github.com/rubenv/sql-migrate
Licensed under the MIT License
Copyright (C) 2014-2021 by Ruben Vermeersch <ruben@rocketeer.be>
github.com/ruudk/golang-pdf417
Licensed under the MIT License
Copyright (c) 2018 Ruud Kamphuis
github.com/ryanuber/columnize
Licensed under the MIT License
Copyright (c) 2016 Ryan Uber
github.com/sagikazarmark/crypt
Licensed under the MIT License
Copyright (c) 2014 XOR Data Exchange, Inc.
github.com/sagikazarmark/locafero
Licensed under the MIT License
Copyright (c) 2023 M√°rk S√°gi-Kaz√°r <mark.sagikazar@gmail.com>
github.com/sagikazarmark/slog-shim
Licensed under the BSD-3-Clause License
Copyright (c) 2009 The Go Authors. All rights reserved.
github.com/samber/lo
Licensed under the MIT License
Copyright (c) 2022 Samuel Berthe
github.com/schollz/progressbar/v3
Licensed under the MIT License
Copyright (c) 2017 Zack
github.com/segmentio/ksuid
Licensed under the MIT License
Copyright (c) 2017 Segment.io
github.com/SemanticallyNull/golandreporter
(blank)
Copyright (c) 2018 Katie Chapman
github.com/sergi/go-diff
Licensed under the MIT/Apache-2.0 Licenses
Copyright (c) 2012-2016 The go-diff Authors. All rights reserved.
github.com/slack-go/slack
Licensed under the BSD-2-Clause License
Copyright (c) 2015, Norberto Lopes
github.com/sony/gobreaker
Licensed under the MIT License
Copyright 2015 Sony Corporation
github.com/sourcegraph/conc
Licensed under the MIT License
Copyright (c) 2023 Sourcegraph
github.com/spaolacci/murmur3
Licensed under the BSD-3-Clause License
Copyright 2013, S√©bastien Paolacci.
github.com/spf13/cast
Licensed under the MIT License
Copyright (c) 2014 Steve Francia
github.com/spf13/viper
Licensed under the MIT License
Copyright (c) 2014 Steve Francia
github.com/stoewer/go-strcase
Licensed under the MIT License
Copyright (c) 2017, Adrian Stoewer <adrian.stoewer@rz.ifi.lmu.de>
github.com/stretchr/objx
Licensed under the MIT License
"Copyright (c) 2014 Stretchr, Inc.
Copyright (c) 2017-2018 objx contributors"
github.com/stretchr/testify
Licensed under the MIT License
Copyright (c) 2012-2020 Mat Ryer, Tyler Bunnell and contributors.
github.com/swaggo/http-swagger
Licensed under the MIT License
Copyright (c) 2018 Swaggo
github.com/swaggo/swag
Licensed under the MIT License
Copyright (c) 2017 Eason Lin
github.com/testcontainers/testcontainers-go
Licensed under the MIT License
Copyright (c) 2017-2019 Gianluca Arbezzano
github.com/thoas/go-funk
Licensed under the MIT License
Copyright (c) 2016 Florent Messa
github.com/ThreeDotsLabs/watermill
Licensed under the MIT License
Copyright (c) 2019 Three Dots Labs
github.com/ThreeDotsLabs/watermill-redisstream
Licensed under the MIT License
Copyright (c) 2019 Three Dots Labs
github.com/tklauser/go-sysconf
Licensed under the BSD-3-Clause License
Copyright (c) 2018-2022, Tobias Klauser
github.com/tmc/grpc-websocket-proxy
Licensed under the MIT License
Copyright (C) 2016 Travis Cline
github.com/twitchyliquid64/golang-asm
Licensed under the BSD-3-Clause License
Copyright (c) 2009 The Go Authors. All rights reserved.
github.com/ugorji/go
Licensed under the MIT License
Copyright (c) 2012-2020 Ugorji Nwoke.
github.com/ugorji/go/codec
Licensed under the MIT License
Copyright (c) 2012-2020 Ugorji Nwoke.
github.com/urfave/cli/v2
Licensed under the MIT License
Copyright (c) 2022 urfave/cli maintainers
github.com/x448/float16
Licensed under the MIT License
Copyright (c) 2019-present Montgomery Edwards‚Å¥‚Å¥‚Å∏ and Faye Amacker,Copyright ¬© 2019-present Montgomery Edwards‚Å¥‚Å¥‚Å∏ and Faye Amacker.
github.com/xhit/go-str2duration/v2
Licensed under the BSD-3-Clause License
Copyright (c) 2009 The Go Authors. All rights reserved.
github.com/xiang90/probing
Licensed under the MIT License
Copyright (c) 2015 Xiang Li
github.com/xlab/treeprint
Licensed under the MIT License
Copyright ¬© 2016 Maxim Kupriianov <max@kc.vc>
github.com/xordataexchange/crypt
Licensed under the MIT License
Copyright (c) 2014 XOR Data Exchange, Inc.
github.com/xyproto/jpath
Licensed under the BSD-3-Clause License
Copyright 2022 Alexander F. R√∏dseth
github.com/yuin/goldmark
Licensed under the MIT License
Copyright (c) 2019 Yusuke Inuzuka
github.com/yuin/gopher-lua
Licensed under the MIT License
Copyright (c) 2015 Yusuke Inuzuka
github.com/yusufpapurcu/wmi
Licensed under the MIT License
Copyright (c) 2013 Stack Exchange
github.com/zeebo/xxh3
Licensed under the BSD-2-Clause License
"Copyright (c) 2012-2014, Yann Collet
Copyright (c) 2019, Jeff Wendling"
gitpython
Licensed under the 0BSD License
Copyright (C) 2008, 2009 Michael Trier and contributors
glob
Licensed under the ISC License
Copyright (c) 2009-2023 Isaac Z. Schlueter and Contributors
glob-parent
Licensed under the ISC License
Copyright (c) 2015, 2019 Elan Shanker, 2021 Blaine Bublitz <blaine.bublitz@gmail.com>, Eric Schoffstall <yo@contra.io> and other contributors
glob-promise
Licensed under the ISC License
Copyright (c) 2020 Ahmad Nassri <opensource@ahmadnassri.net>
glob-to-regexp
Licensed under the 0BSD License
Copyright (c) 2013, Nick Fitzgerald
global
Licensed under the MIT License
Copyright (c) 2012 Colingo.
global-directory
Licensed under the MIT License
Copyright (c) Sindre Sorhus <sindresorhus@gmail.com> (https://sindresorhus.com)
global-dirs
Licensed under the MIT License
Copyright (c) Sindre Sorhus <sindresorhus@gmail.com> (https://sindresorhus.com)
global-modules
Licensed under the MIT License
Copyright (c) 2015-present, Jon Schlinkert.,Copyright ¬© 2018, Jon Schlinkert.
global-prefix
Licensed under the MIT License
Copyright (c) 2015-present, Jon Schlinkert.,Copyright ¬© 2018, Jon Schlinkert.
globals
Licensed under the MIT License
Copyright (c) Sindre Sorhus <sindresorhus@gmail.com> (https://sindresorhus.com)
globalthis
Licensed under the MIT License
Copyright (c) 2016 Jordan Harband
globby
Licensed under the MIT License
Copyright (c) Sindre Sorhus <sindresorhus@gmail.com> (https://sindresorhus.com)
globrex
Licensed under the MIT License
Copyright (c) 2018 Terkel Gjervig Nielsen
go.einride.tech/aip
Licensed under the MIT License
Copyright 2020 Einride AB
go.etcd.io/bbolt
Licensed under the MIT License
Copyright (c) 2013 Ben Johnson
go.uber.org/atomic
Licensed under the MIT License
Copyright (c) 2016 Uber Technologies, Inc.
go.uber.org/goleak
Licensed under the MIT License
Copyright (c) 2018 Uber Technologies, Inc.
go.uber.org/zap
Licensed under the MIT License
Copyright (c) 2016-2017 Uber Technologies, Inc.
gonum.org/v1/gonum
Licensed under the BSD-3-Clause License
Copyright ¬©2013 The Gonum Authors. All rights reserved.
gonum.org/v1/plot
Licensed under the BSD-3-Clause License
Copyright ¬©2013 The Gonum Authors. All rights reserved.
google-p12-pem
Licensed under the MIT License
Copyright (c) 2014 Ryan Seys
google.golang.org/api
Licensed under the BSD-3-Clause License
Copyright (c) 2011 Google Inc. All rights reserved.
google.golang.org/protobuf
Licensed under the BSD-3-Clause License
Copyright (c) 2018 The Go Authors. All rights reserved.
gopd
Licensed under the MIT License
Copyright (c) 2022 Jordan Harband
gopkg.in/errgo.v2
Licensed under the BSD-3-Clause License
Copyright ¬© 2013, Roger Peppe
gopkg.in/evanphx/json-patch.v4
Licensed under the BSD-3-Clause License
Copyright (c) 2014, Evan Phoenix
gopkg.in/fsnotify.v1
Licensed under the BSD-3-Clause License
"Copyright ¬© 2012 The Go Authors. All rights reserved.
Copyright ¬© fsnotify Authors. All rights reserved."
gopkg.in/h2non/gock.v1
Licensed under the MIT License
Copyright (c) 2016-2019 Tomas Aparicio
gopkg.in/natefinch/lumberjack.v2
Licensed under the MIT License
Copyright (c) 2014 Nate Finch
gopkg.in/resty.v1
Licensed under the MIT License
Copyright (c) 2015-2021 Jeevanandam M., https://myjeeva.com <jeeva@myjeeva.com>
gorm.io/datatypes
Licensed under the MIT License
Copyright (c) 2013-NOW Jinzhu <wosmvp@gmail.com>
gorm.io/driver/mysql
Licensed under the MIT License
Copyright (c) 2013-NOW Jinzhu <wosmvp@gmail.com>
gorm.io/driver/postgres
Licensed under the MIT License
Copyright (c) 2013-NOW Jinzhu <wosmvp@gmail.com>
gorm.io/driver/sqlite
Licensed under the MIT License
Copyright (c) 2013-NOW Jinzhu <wosmvp@gmail.com>
gorm.io/gorm
Licensed under the MIT License
Copyright (c) 2013-NOW Jinzhu <wosmvp@gmail.com>,¬© Jinzhu, 2013~time.Now
gorm.io/plugin/dbresolver
Licensed under the MIT License
Copyright (c) 2013-NOW Jinzhu <wosmvp@gmail.com>
gorm.io/plugin/opentelemetry
Licensed under the MIT License
Copyright (c) 2022 zstone12
got
Licensed under the MIT License
Copyright (c) Sindre Sorhus <sindresorhus@gmail.com> (sindresorhus.com)
graceful-fs
Licensed under the ISC License
Copyright (c) 2011-2022 Isaac Z. Schlueter, Ben Noordhuis, and Contributors
grafana-api
Licensed under the MIT License
Copyright (c) 2017 Andrew Prokhorenkov
grapheme-splitter
Licensed under the MIT License
Copyright (c) 2015 Orlin Georgiev
graphemer
Licensed under the MIT License
Copyright 2020 Filament (Anomalous Technologies Limited)
graphql
Licensed under the MIT License
Copyright (c) GraphQL Contributors
graphql-config
Licensed under the MIT License
Copyright (c) 2020 Kamil Kisiela
graphql-request
Licensed under the MIT License
Copyright (c) 2017 Graphcool
growl
Licensed under the MIT License
"Copyright (c) 2009 TJ Holowaychuk <tj@vision-media.ca>
Copyright (c) 2016 Joshua Boy Nicolai Appelman <joshua@jbna.nl>"
growly
Licensed under the MIT License
Copyright (C) 2014 Ibrahim Al-Rajhi <abrahamalrajhi@gmail.com>
gtoken
Licensed under the MIT License
Copyright (c) 2014 Ryan Seys
gzip-size
Licensed under the MIT License
Copyright (c) Sindre Sorhus <sindresorhus@gmail.com> (https://sindresorhus.com)
h11
Licensed under the MIT License
Copyright (c) 2016 Nathaniel J. Smith <njs@pobox.com> and other contributors
handlebars
Licensed under the MIT License
Copyright (C) 2011-2019 by Yehuda Katz
har-schema
Licensed under the ISC License
Copyright (c) 2015, Ahmad Nassri <ahmad@ahmadnassri.com>
har-validator
Licensed under the MIT License
Copyright (c) 2018 Ahmad Nassri <ahmad@ahmadnassri.com>
hard-rejection
Licensed under the MIT License
Copyright (c) Sindre Sorhus <sindresorhus@gmail.com> (sindresorhus.com)
has
Licensed under the MIT License
Copyright (c) 2013 Thiago de Arruda
has-bigints
Licensed under the MIT License
Copyright (c) 2019 Jordan Harband
has-flag
Licensed under the MIT License
Copyright (c) Sindre Sorhus <sindresorhus@gmail.com> (https://sindresorhus.com)
has-property-descriptors
Licensed under the MIT License
Copyright (c) 2022 Inspect JS
has-proto
Licensed under the MIT License
Copyright (c) 2022 Inspect JS
has-symbols
Licensed under the MIT License
Copyright (c) 2016 Jordan Harband
has-tostringtag
Licensed under the MIT License
Copyright (c) 2021 Inspect JS
has-unicode
Licensed under the ISC License
Copyright (c) 2014, Rebecca Turner <me@re-becca.org>
has-value
Licensed under the MIT License
Copyright (c) 2014-2018, Jon Schlinkert.,Copyright ¬© 2018, Jon Schlinkert.
has-values
Licensed under the MIT License
Copyright (c) 2014-2018, Jon Schlinkert.,Copyright ¬© 2018, Jon Schlinkert.
has-yarn
Licensed under the MIT License
Copyright (c) Sindre Sorhus <sindresorhus@gmail.com> (https://sindresorhus.com)
hasbin
Licensed under the MIT License
Copyright (c) 2015, Nature Publishing Group
hash-base
Licensed under the MIT License
Copyright (c) 2016 Kirill Fomichev
hash-sum
Licensed under the MIT License
Copyright ¬© 2014 Nicolas Bevacqua
hasha
Licensed under the MIT License
Copyright (c) Sindre Sorhus <sindresorhus@gmail.com> (https://sindresorhus.com)
hasown
Licensed under the MIT License
Copyright (c) Jordan Harband and contributors
hast-to-hyperscript
Licensed under the MIT License
Copyright (c) 2016 Titus Wormer <tituswormer@gmail.com>
hast-util-from-parse5
Licensed under the MIT License
Copyright (c) 2016 Titus Wormer <tituswormer@gmail.com>
hast-util-parse-selector
Licensed under the MIT License
Copyright (c) 2016 Titus Wormer <tituswormer@gmail.com>
hast-util-raw
Licensed under the MIT License
Copyright (c) 2016 Titus Wormer <tituswormer@gmail.com>
hast-util-to-parse5
Licensed under the MIT License
Copyright (c) 2016 Titus Wormer <tituswormer@gmail.com>
hastscript
Licensed under the MIT License
Copyright (c) 2016 Titus Wormer <tituswormer@gmail.com>
he
Licensed under the MIT License
Copyright Mathias Bynens <https://mathiasbynens.be/>
hex-color-regex
Licensed under the MIT License
Copyright (c) 2015 Charlike Make Reagent
highlight.js
Licensed under the BSD-3-Clause License
Copyright (c) 2006, Ivan Sagalaev.
homedir-polyfill
Licensed under the MIT License
Copyright (c) 2016 Brian Woodward,Copyright ¬© 2016 - 2019, Brian Woodward.
hook-std
Licensed under the MIT License
Copyright (c) Sindre Sorhus <sindresorhus@gmail.com> (https://sindresorhus.com)
hosted-git-info
Licensed under the ISC License
Copyright (c) 2015, Rebecca Turner
hsl-regex
Licensed under the MIT License
Copyright (c) 2015 John Otander
hsla-regex
Licensed under the MIT License
Copyright (c) 2015 John Otander
html-encoding-sniffer
Licensed under the MIT License
Copyright ¬© Domenic Denicola <d@domenic.me>
html-entities
Licensed under the MIT License
Copyright (c) 2021 Dulin Marat
html-escaper
Licensed under the MIT License
Copyright (C) 2017-present by Andrea Giammarchi - @WebReflection
html-minifier
Licensed under the MIT License
Copyright (c) 2010-2018 Juriy "kangax" Zaytsev
html-tags
Licensed under the MIT License
Copyright (c) Sindre Sorhus <sindresorhus@gmail.com> (https://sindresorhus.com)
html-void-elements
Licensed under the MIT License
Copyright (c) 2016 Titus Wormer <tituswormer@gmail.com>
html-webpack-plugin
Licensed under the MIT License
Copyright JS Foundation and other contributors
htmlparser2
Licensed under the MIT License
Copyright 2010, 2011, Chris Winberry <chris@winberry.net>. All rights reserved.
htmlparser2-svelte
Licensed under the MIT License
Copyright 2010, 2011, Chris Winberry <chris@winberry.net>. All rights reserved.
http-cache-semantics
Licensed under the BSD-2-Clause License
Copyright 2016-2018 Kornel Lesi≈Ñski
http-errors
Licensed under the MIT License
"Copyright (c) 2014 Jonathan Ong me@jongleberry.com
Copyright (c) 2016 Douglas Christopher Wilson doug@somethingdoug.com"
http-proxy-agent
Licensed under the MIT License
Copyright (c) 2013 Nathan Rajlich &lt;nathan@tootallnate.net&gt;
http-proxy-middleware
Licensed under the MIT License
Copyright (c) 2015 Steven Chim,Copyright (c) 2015-2022 Steven Chim
http-signature
Licensed under the MIT License
Copyright Joyent, Inc. All rights reserved.
http2-client
Licensed under the MIT License
Copyright (c) 2019 Eyal.D <hisco@googlegroups.com‚Ä¨>
http2-wrapper
Licensed under the MIT License
Copyright (c) 2018 Szymon Marczak
httpcore
Licensed under the 0BSD License
Copyright ¬© 2020, Encode OSS Ltd.
https-proxy-agent
Licensed under the MIT License
Copyright (c) 2013 Nathan Rajlich &lt;nathan@tootallnate.net&gt;
httpx
Licensed under the 0BSD License
Copyright ¬© 2019, Encode OSS Ltd.
husky
Licensed under the MIT License
Copyright (c) 2021 typicode
iconv-lite
Licensed under the MIT License
Copyright (c) 2011 Alexander Shtuchkin
icss-utils
Licensed under the ISC License
Copyright 2018 Glen Maddern
idna
Licensed under the 0BSD License
Copyright (c) 2013-2024, Kim Davies and contributors.
idtoken-verifier
Licensed under the MIT License
Copyright (c) 2016 Auth0, Inc. <support@auth0.com> (http://auth0.com)
ieee754
Licensed under the BSD-3-Clause License
Copyright 2008 Fair Oaks Labs, Inc.
iferr
Licensed under the MIT License
Copyright (c) 2014 Nadav Ivgi
ignore
Licensed under the MIT License
Copyright (c) 2013 Kael Zhang <i@kael.me>, contributors
ignore-by-default
Licensed under the ISC License
Copyright (c) 2016, Mark Wubben
image-size
Licensed under the MIT License
Copyright ¬© 2017 Aditya Yadav, http://netroy.in
imap
Licensed under the MIT License
Copyright Brian White. All rights reserved.
imap-simple
Licensed under the MIT License
Copyright (c) 2018, Chad McElligott.
immediate
Licensed under the MIT License
Copyright (c) 2012 Barnesandnoble.com, llc, Donavon West, Domenic Denicola, Brian Cavalier
immutable
Licensed under the MIT License
Copyright (c) 2014-present, Lee Byron and other contributors.
import-cwd
Licensed under the MIT License
Copyright (c) Sindre Sorhus <sindresorhus@gmail.com> (sindresorhus.com)
import-fresh
Licensed under the MIT License
Copyright (c) Sindre Sorhus <sindresorhus@gmail.com> (https://sindresorhus.com)
import-from
Licensed under the MIT License
Copyright (c) Sindre Sorhus <sindresorhus@gmail.com> (https://sindresorhus.com)
import-from-esm
Licensed under the MIT License
"Copyright (c) Sindre Sorhus <sindresorhus@gmail.com> (https://sindresorhus.com) - Original work
Copyright (c) 2023 Pierre Cavin <me@sherlox.io> (https://github.com/sheerlox) - Modified work"
import-lazy
Licensed under the MIT License
Copyright (c) Sindre Sorhus <sindresorhus@gmail.com> (sindresorhus.com)
import-local
Licensed under the MIT License
Copyright (c) Sindre Sorhus <sindresorhus@gmail.com> (sindresorhus.com)
imurmurhash
Licensed under the MIT License
Copyright (c) 2013 Gary Court, Jens Taylor
indent-string
Licensed under the MIT License
Copyright (c) Sindre Sorhus <sindresorhus@gmail.com> (https://sindresorhus.com)
index-to-position
Licensed under the MIT License
Copyright (c) Sindre Sorhus <sindresorhus@gmail.com> (https://sindresorhus.com)
infer-owner
Licensed under the ISC License
Copyright (c) npm, Inc. and Contributors
inflight
Licensed under the ISC License
Copyright (c) Isaac Z. Schlueter
influxdb-lite
Licensed under the MIT License
Copyright (c) 2020 Anudeep
inherits
Licensed under the ISC License
Copyright (c) 2011-2022 Isaac Z. Schlueter
ini
Licensed under the ISC License
Copyright (c) Isaac Z. Schlueter and Contributors
iniconfig
Licensed under the MIT License
Copyright (c) 2010 - 2023 Holger Krekel and others
init-package-json
Licensed under the ISC License
Copyright npm, Inc.
inquirer
Licensed under the MIT License
Copyright (c) 2022 Simon Boudrias
internal-ip
Licensed under the MIT License
Copyright (c) Sindre Sorhus <sindresorhus@gmail.com> (https://sindresorhus.com)
internal-slot
Licensed under the MIT License
Copyright (c) 2019 Jordan Harband
interpret
Licensed under the MIT License
Copyright (c) 2014-2018, 2022 Tyler Kellen <tyler@sleekcode.net>, Blaine Bublitz <blaine.bublitz@gmail.com>, and Eric Schoffstall <yo@contra.io>
into-stream
Licensed under the MIT License
Copyright (c) Sindre Sorhus <sindresorhus@gmail.com> (https://sindresorhus.com)
invariant
Licensed under the MIT License
Copyright (c) 2013-present, Facebook, Inc.
invert-kv
Licensed under the MIT License
Copyright (c) Sindre Sorhus <sindresorhus@gmail.com> (https://sindresorhus.com)
ip-address
Licensed under the MIT License
Copyright (C) 2011 by Beau Gunderson
ip-regex
Licensed under the MIT License
Copyright (c) Sindre Sorhus <sindresorhus@gmail.com> (https://sindresorhus.com)
ipaddr.js
Licensed under the MIT License
Copyright (C) 2011-2017 whitequark <whitequark@whitequark.org>
is-absolute-url
Licensed under the MIT License
Copyright (c) Sindre Sorhus <sindresorhus@gmail.com> (https://sindresorhus.com)
is-accessor-descriptor
Licensed under the MIT License
Copyright (c) 2015-present, Jon Schlinkert.,Copyright ¬© 2018, Jon Schlinkert.
is-alphabetical
Licensed under the MIT License
Copyright (c) 2016 Titus Wormer <tituswormer@gmail.com>
is-alphanumerical
Licensed under the MIT License
Copyright (c) 2016 Titus Wormer <tituswormer@gmail.com>
is-arguments
Licensed under the MIT License
Copyright (c) 2014 Jordan Harband
is-array-buffer
Licensed under the MIT License
Copyright (c) 2015 Chen Gengyuan, Inspect JS
is-arrayish
Licensed under the MIT License
Copyright (c) 2015 JD Ballard
is-async-function
Licensed under the MIT License
Copyright (c) 2021 Jordan Harband
is-bigint
Licensed under the MIT License
Copyright (c) 2018 Jordan Harband
is-binary-path
Licensed under the MIT License
Copyright (c) 2019 Sindre Sorhus <sindresorhus@gmail.com> (https://sindresorhus.com), Paul Miller (https://paulmillr.com)
is-boolean-object
Licensed under the MIT License
Copyright (C) 2015 Jordan Harband
is-buffer
Licensed under the MIT License
Copyright (c) Feross Aboukhadijeh
is-callable
Licensed under the MIT License
Copyright (C) 2015 Jordan Harband
is-ci
Licensed under the MIT License
Copyright (c) 2016-2021 Thomas Watson Steen
is-cidr
Licensed under the BSD-2-Clause License
Copyright (c) silverwind
is-color-stop
Licensed under the MIT License
Copyright (c) 2017 pigcan,Copyright (c) 2017 Pigcan
is-core-module
Licensed under the MIT License
Copyright (c) 2014 Dave Justice
is-data-descriptor
Licensed under the MIT License
Copyright (c) 2015-present, Jon Schlinkert.,Copyright ¬© 2017, Jon Schlinkert.
is-date-object
Licensed under the MIT License
Copyright (C) 2015 Jordan Harband
is-decimal
Licensed under the MIT License
Copyright (c) 2016 Titus Wormer <tituswormer@gmail.com>
is-descriptor
Licensed under the MIT License
Copyright (c) 2015-present, Jon Schlinkert.,Copyright ¬© 2018, Jon Schlinkert.
is-directory
Licensed under the MIT License
Copyright (c) 2014-2016, Jon Schlinkert.,Copyright ¬© 2016, Jon Schlinkert.
is-docker
Licensed under the MIT License
Copyright (c) Sindre Sorhus <sindresorhus@gmail.com> (https://sindresorhus.com)
is-dom
Licensed under the MIT License
Copyright (c) 2014
is-extendable
Licensed under the MIT License
Copyright (c) 2015-2017, Jon Schlinkert.,Copyright ¬© 2017, Jon Schlinkert.
is-extglob
Licensed under the MIT License
Copyright (c) 2014-2016, Jon Schlinkert,Copyright ¬© 2016, Jon Schlinkert.
is-finalizationregistry
Licensed under the MIT License
Copyright (c) 2020 Inspect JS
is-finite
Licensed under the MIT License
Copyright (c) Sindre Sorhus <sindresorhus@gmail.com> (sindresorhus.com)
is-fullwidth-code-point
Licensed under the MIT License
Copyright (c) Sindre Sorhus <sindresorhus@gmail.com> (https://sindresorhus.com)
is-function
Licensed under the MIT License
Copyright (c) 2013 Stephen Sugden
is-generator-fn
Licensed under the MIT License
Copyright (c) Sindre Sorhus <sindresorhus@gmail.com> (https://sindresorhus.com)
is-generator-function
Licensed under the MIT License
Copyright (c) 2014 Jordan Harband
is-glob
Licensed under the MIT License
Copyright (c) 2014-2017, Jon Schlinkert.,Copyright ¬© 2019, Jon Schlinkert.
is-hexadecimal
Licensed under the MIT License
Copyright (c) 2016 Titus Wormer <tituswormer@gmail.com>
is-inside-container
Licensed under the MIT License
Copyright (c) Sindre Sorhus <sindresorhus@gmail.com> (https://sindresorhus.com)
is-installed-globally
Licensed under the MIT License
Copyright (c) Sindre Sorhus <sindresorhus@gmail.com> (https://sindresorhus.com)
is-interactive
Licensed under the MIT License
Copyright (c) Sindre Sorhus <sindresorhus@gmail.com> (https://sindresorhus.com)
is-lambda
Licensed under the MIT License
Copyright (c) 2016-2017 Thomas Watson Steen
is-map
Licensed under the MIT License
Copyright (c) 2019 Inspect JS
is-negative-zero
Licensed under the MIT License
Copyright (c) 2014 Jordan Harband
is-npm
Licensed under the MIT License
Copyright (c) Sindre Sorhus <sindresorhus@gmail.com> (https://sindresorhus.com)
is-number
Licensed under the MIT License
Copyright (c) 2014-present, Jon Schlinkert.,Copyright ¬© 2018, Jon Schlinkert.
is-number-object
Licensed under the MIT License
Copyright (C) 2015 Jordan Harband
is-obj
Licensed under the MIT License
Copyright (c) Sindre Sorhus <sindresorhus@gmail.com> (https://sindresorhus.com)
is-object
Licensed under the MIT License
Copyright (c) 2013 Colingo.
is-path-cwd
Licensed under the MIT License
Copyright (c) Sindre Sorhus <sindresorhus@gmail.com> (https://sindresorhus.com)
is-path-in-cwd
Licensed under the MIT License
Copyright (c) Sindre Sorhus <sindresorhus@gmail.com> (https://sindresorhus.com)
is-path-inside
Licensed under the MIT License
Copyright (c) Sindre Sorhus <sindresorhus@gmail.com> (https://sindresorhus.com)
is-plain-obj
Licensed under the MIT License
Copyright (c) Sindre Sorhus <sindresorhus@gmail.com> (https://sindresorhus.com)
is-potential-custom-element-name
Licensed under the MIT License
Copyright Mathias Bynens <https://mathiasbynens.be/>
is-promise
Licensed under the MIT License
Copyright (c) 2014 Forbes Lindesay
is-regex
Licensed under the MIT License
Copyright (c) 2014 Jordan Harband
is-regexp
Licensed under the MIT License
Copyright (c) Sindre Sorhus <sindresorhus@gmail.com> (https://sindresorhus.com)
is-resolvable
Licensed under the ISC License
Copyright 2018 Shinnosuke Watanabe
is-set
Licensed under the MIT License
Copyright (c) 2019 Inspect JS
is-shared-array-buffer
Licensed under the MIT License
Copyright (c) 2021 Inspect JS
is-ssh
Licensed under the MIT License
Copyright (c) 2015-22 IonicƒÉ BizƒÉu <bizauionica@gmail.com> (http://ionicabizau.net)
is-stream
Licensed under the MIT License
Copyright (c) Sindre Sorhus <sindresorhus@gmail.com> (https://sindresorhus.com)
is-string
Licensed under the MIT License
Copyright (C) 2015 Jordan Harband
is-symbol
Licensed under the MIT License
Copyright (C) 2015 Jordan Harband
is-text-path
Licensed under the MIT License
Copyright (c) Sindre Sorhus <sindresorhus@gmail.com> (sindresorhus.com)
is-typed-array
Licensed under the MIT License
Copyright (C) 2015 Jordan Harband
is-unicode-supported
Licensed under the MIT License
Copyright (c) Sindre Sorhus <sindresorhus@gmail.com> (https://sindresorhus.com)
is-utf8
Licensed under the MIT License
Copyright (C) 2014 Wei Fanzhe
is-weakmap
Licensed under the MIT License
Copyright (c) 2019 Inspect JS
is-weakref
Licensed under the MIT License
Copyright (c) 2020 Inspect JS
is-weakset
Licensed under the MIT License
Copyright (c) 2019 Inspect JS
is-whitespace
Licensed under the MIT License
Copyright (c) 2014-2015 Jon Schlinkert,Copyright ¬© 2014-2015 Jon Schlinkert
is-whitespace-character
Licensed under the MIT License
Copyright (c) 2016 Titus Wormer <tituswormer@gmail.com>
is-window
Licensed under the MIT License
Copyright (c) 2016 W.Y.
is-windows
Licensed under the MIT License
Copyright (c) 2015-2018, Jon Schlinkert.,Copyright ¬© 2018, Jon Schlinkert.
is-word-character
Licensed under the MIT License
Copyright (c) 2016 Titus Wormer <tituswormer@gmail.com>
is-wsl
Licensed under the MIT License
Copyright (c) Sindre Sorhus <sindresorhus@gmail.com> (sindresorhus.com)
is-yarn-global
Licensed under the MIT License
Copyright (c) 2018 LitoMore
isarray
Licensed under the MIT License
Copyright (c) 2013 Julian Gruber <julian@juliangruber.com>
isexe
Licensed under the ISC License
Copyright (c) 2016-2022 Isaac Z. Schlueter and Contributors
isomorphic-fetch
Licensed under the MIT License
Copyright (c) 2015 Matt Andrews
isomorphic-ws
Licensed under the MIT License
Copyright (c) 2018 Zejin Zhuang <heineiuo@gmail.com>
isstream
Licensed under the MIT License
Copyright (c) 2015 Rod Vagg
issue-parser
Licensed under the MIT License
Copyright (c) 2017 Pierre Vanduynslager
iterall
Licensed under the MIT License
Copyright (c) 2016 Lee Byron
iterate-iterator
Licensed under the MIT License
Copyright (c) 2020 Jordan Harband
iterate-value
Licensed under the MIT License
Copyright (c) 2019 Jordan Harband
iterator.prototype
Licensed under the MIT License
Copyright (c) 2022 Jordan Harband
jakarta.activation:jakarta.activation-api
Licensed under the BSD-3-Clause License
Copyright (c) 2018 Oracle and/or its affiliates. All rights reserved.
jakarta.xml.bind:jakarta.xml.bind-api
Licensed under the BSD-3-Clause License
Copyright (c) 2017, 2018 Oracle and/or its affiliates. All rights reserved.
jakarta.xml.soap:jakarta.xml.soap-api
Licensed under the BSD-3-Clause License
Copyright (c) 2017 Oracle and/or its affiliates. All rights reserved.
java-properties
Licensed under the MIT License
Copyright (c) 2013 Matt Steele
javascript-stringify
Licensed under the MIT License
Copyright (c) 2013 Blake Embrey (hello@blakeembrey.com)
jest
Licensed under the MIT License
Copyright (c) Facebook, Inc. and its affiliates.
jest-chain
Licensed under the MIT License
Copyright (c) 2018-present Matt Phillips <matt@mattphillips.io> (mattphillips.io)
jest-changed-files
Licensed under the MIT License
Copyright (c) Meta Platforms, Inc. and affiliates.
jest-circus
Licensed under the MIT License
Copyright (c) Facebook, Inc. and its affiliates.
jest-cli
Licensed under the MIT License
Copyright (c) Facebook, Inc. and its affiliates.
jest-config
Licensed under the MIT License
Copyright (c) Meta Platforms, Inc. and affiliates.
jest-diff
Licensed under the MIT License
Copyright (c) Meta Platforms, Inc. and affiliates.
jest-docblock
Licensed under the MIT License
Copyright (c) Meta Platforms, Inc. and affiliates.
jest-each
Licensed under the MIT License
Copyright (c) Meta Platforms, Inc. and affiliates.
jest-environment-jsdom
Licensed under the MIT License
Copyright (c) Meta Platforms, Inc. and affiliates.
jest-environment-node
Licensed under the MIT License
Copyright (c) Meta Platforms, Inc. and affiliates.
jest-expect-message
Licensed under the MIT License
Copyright (c) 2018-present Matt Phillips <matt@mattphillips.io> mattphillips.io
jest-get-type
Licensed under the MIT License
Copyright (c) Facebook, Inc. and its affiliates.
jest-haste-map
Licensed under the MIT License
Copyright (c) Meta Platforms, Inc. and affiliates.
jest-jasmine2
Licensed under the MIT License
Copyright (c) Meta Platforms, Inc. and affiliates.
jest-leak-detector
Licensed under the MIT License
Copyright (c) Meta Platforms, Inc. and affiliates.
jest-matcher-utils
Licensed under the MIT License
Copyright (c) Meta Platforms, Inc. and affiliates.
jest-message-util
Licensed under the MIT License
Copyright (c) Meta Platforms, Inc. and affiliates.
jest-mock
Licensed under the MIT License
Copyright (c) Meta Platforms, Inc. and affiliates.
jest-regex-util
Licensed under the MIT License
Copyright (c) Meta Platforms, Inc. and affiliates.
jest-resolve
Licensed under the MIT License
Copyright (c) Meta Platforms, Inc. and affiliates.
jest-resolve-dependencies
Licensed under the MIT License
Copyright (c) Meta Platforms, Inc. and affiliates.
jest-runner
Licensed under the MIT License
Copyright (c) Meta Platforms, Inc. and affiliates.
jest-runtime
Licensed under the MIT License
Copyright (c) Meta Platforms, Inc. and affiliates.
jest-serializer
Licensed under the MIT License
Copyright (c) Meta Platforms, Inc. and affiliates.
jest-serializer-vue
Licensed under the MIT License
Copyright (c) 2017 Edd Yerburgh
jest-snapshot
Licensed under the MIT License
Copyright (c) Meta Platforms, Inc. and affiliates.
jest-sonar-reporter
Licensed under the MIT License
Copyright (c) 2017-2018 Christian Wlatschiha
jest-transform-stub
Licensed under the MIT License
Copyright (c) 2018 Edd Yerburgh
jest-util
Licensed under the MIT License
Copyright (c) Meta Platforms, Inc. and affiliates.
jest-validate
Licensed under the MIT License
Copyright (c) Facebook, Inc. and its affiliates.
jest-watch-typeahead
Licensed under the MIT License
Copyright (c) 2018 Rogelio Guzman
jest-watcher
Licensed under the MIT License
Copyright (c) Meta Platforms, Inc. and affiliates.
jest-when
Licensed under the MIT License
Copyright (c) 2018 Jonas Holtkamp
jest-worker
Licensed under the MIT License
Copyright (c) Meta Platforms, Inc. and affiliates.
jiti
Licensed under the MIT License
Copyright (c) Pooya Parsa <pooya@pi0.io>
joi
Licensed under the BSD-3-Clause License
"Copyright (c) 2012-2022, Project contributors.
Copyright (c) 2012-2022, Sideway. Inc.
Copyright (c) 2012-2014, Walmart."
jose
Licensed under the MIT License
Copyright (c) 2018 Filip Skokan
js-base64
Licensed under the BSD-3-Clause License
Copyright (c) 2014, Dan Kogai
js-beautify
Licensed under the MIT License
Copyright (c) 2007-2018 Einar Lielmanis, Liam Newman, and contributors.
js-cookie
Licensed under the MIT License
Copyright (c) 2018 Copyright 2018 Klaus Hartl, Fagner Brack, GitHub Contributors
js-file-download
Licensed under the MIT License
Copyright 2017 Kenneth Jiang
js-git
Licensed under the MIT License
Copyright (c) 2013-2014 Tim Caswell <tim@creationix.com>
js-levenshtein
Licensed under the MIT License
Copyright (c) 2017 Gustaf Andersson
js-md4
Licensed under the MIT License
Copyright 2015-2017 Yi-Cyuan Chen
js-message
Licensed under the MIT License
Copyright (c) 2020 Brandon Nozaki Miller
js-sdsl
Licensed under the MIT License
Copyright (c) 2021 Zilong Yao
js-sha256
Licensed under the MIT License
Copyright (c) 2014-2017 Chen, Yi-Cyuan
js-string-escape
Licensed under the MIT License
Copyright (c) 2013 Jo Liss
js-tokens
Licensed under the MIT License
Copyright (c) 2014, 2015, 2016, 2017, 2018, 2019, 2020, 2021, 2022 Simon Lydell
js-yaml
Licensed under the MIT License
Copyright (C) 2011-2015 by Vitaly Puzrin
jsdom
Licensed under the MIT License
Copyright (c) 2010 Elijah Insua
jsesc
Licensed under the MIT License
Copyright Mathias Bynens <https://mathiasbynens.be/>
json-bigint
Licensed under the MIT License
Copyright (c) 2013 Andrey Sidorov
json-buffer
Licensed under the MIT License
Copyright (c) 2013 Dominic Tarr
json-fixer
Licensed under the MIT License
Copyright (c) 2019 Maximilian Berkmann
json-parse-better-errors
Licensed under the MIT License
Copyright 2017 Kat March√°n
json-pointer
Licensed under the MIT License
Copyright (c) 2016 Manuel Stofer
json-schema-traverse
Licensed under the MIT License
Copyright (c) 2017 Evgeny Poberezkin
json-stringify-nice
Licensed under the ISC License
Copyright (c) Isaac Z. Schlueter and Contributors
json-stringify-safe
Licensed under the ISC License
Copyright (c) Isaac Z. Schlueter and Contributors
jsonc-parser
Licensed under the MIT License
Copyright (c) Microsoft,Copyright 2018, Microsoft
jsonfile
Licensed under the MIT License
Copyright (c) 2012-2015, JP Richardson <jprichardson@gmail.com>,Copyright 2012-2016, JP Richardson <jprichardson@gmail.com>
jsonparse
Licensed under the MIT License
Copyright (c) 2012 Tim Caswell
jsonpointer
Licensed under the MIT License
Copyright (c) 2011-2015 Jan Lehnardt <jan@apache.org> & Marc Bachmann <https://github.com/marcbachmann>
JSONStream
Licensed under the MIT License
Copyright (c) 2011 Dominic Tarr
jsonwebtoken
Licensed under the MIT License
Copyright (c) 2015 Auth0, Inc. <support@auth0.com> (http://auth0.com)
jsprim
Licensed under the MIT License
Copyright (c) 2012, Joyent, Inc. All rights reserved.
jsx-ast-utils
Licensed under the MIT License
Copyright (c) 2016 Ethan Cohen
just-diff
Licensed under the MIT License
Copyright (c) 2016 Angus Croll
just-diff-apply
Licensed under the MIT License
Copyright (c) 2016 Angus Croll
just-extend
Licensed under the MIT License
Copyright (c) 2016 Angus Croll
jwa
Licensed under the MIT License
Copyright (c) 2013 Brian J. Brennan
jwks-rsa
Licensed under the MIT License
Copyright (c) 2016 Sandrino Di Mattia
jws
Licensed under the MIT License
Copyright (c) 2013 Brian J. Brennan
jwt-decode
Licensed under the MIT License
Copyright (c) 2015 Auth0, Inc. <support@auth0.com> (http://auth0.com)
keyv
Licensed under the MIT License
"Copyright (c) 2017-2021 Luke Childs
Copyright (c) 2021-2022 Jared Wray"
killable
Licensed under the ISC License
Copyright 2014 Marten de Vries
kind-of
Licensed under the MIT License
Copyright (c) 2014-2017, Jon Schlinkert.,Copyright ¬© 2020, Jon Schlinkert.
kleur
Licensed under the MIT License
Copyright (c) Luke Edwards <luke.edwards05@gmail.com> (lukeed.com)
klona
Licensed under the MIT License
Copyright (c) Luke Edwards <luke.edwards05@gmail.com> (lukeed.com)
kolorist
Licensed under the MIT License
Copyright (c) 2020-present Marvin Hagemeister
kuler
Licensed under the MIT License
Copyright 2014 Arnout Kazemier
latest-version
Licensed under the MIT License
Copyright (c) Sindre Sorhus <sindresorhus@gmail.com> (https://sindresorhus.com)
launch-editor
Licensed under the MIT License
Copyright (c) 2017-present, Yuxi (Evan) You
launch-editor-middleware
Licensed under the MIT License
Copyright (c) 2017-present, Yuxi (Evan) You
lazy-ass
Licensed under the MIT License
Copyright (c) 2014 Gleb Bahmutov
lazystream
Licensed under the MIT License
Copyright (c) 2013 J. Pommerening, contributors.
lcid
Licensed under the MIT License
Copyright (c) Sindre Sorhus <sindresorhus@gmail.com> (https://sindresorhus.com)
left-pad
Licensed under the WTFPL License
Copyright (c) 2018 Steve Mao
leven
Licensed under the MIT License
Copyright (c) Sindre Sorhus <sindresorhus@gmail.com> (https://sindresorhus.com)
levn
Licensed under the MIT License
Copyright (c) George Zahariev
lie
Licensed under the MIT License
Copyright (c) 2014-2018 Calvin Metcalf, Jordan Harband
lilconfig
Licensed under the MIT License
Copyright (c) 2022 Anton Kastritskiy
limiter
Licensed under the MIT License
Copyright (C) 2011-2021 by John Hurliman
lines-and-columns
Licensed under the MIT License
Copyright (c) 2015 Brian Donovan
lint-staged
Licensed under the MIT License
Copyright (c) 2016 Andrey Okonetchnikov
listr2
Licensed under the MIT License
Copyright (c) Cenk Kilic <cenk@kilic.dev> (https://srcs.kilic.dev), Sam Verschueren <sam.verschueren@gmail.com> (github.com/SamVerschueren)
load-json-file
Licensed under the MIT License
Copyright (c) Sindre Sorhus <sindresorhus@gmail.com> (https://sindresorhus.com)
loader-runner
Licensed under the MIT License
Copyright (c) Tobias Koppers @sokra
loader-utils
Licensed under the MIT License
Copyright JS Foundation and other contributors
local-pkg
Licensed under the MIT License
Copyright (c) 2021 Anthony Fu <https://github.com/antfu>
locate-path
Licensed under the MIT License
Copyright (c) Sindre Sorhus <sindresorhus@gmail.com> (https://sindresorhus.com)
locust
Licensed under the MIT License
Copyright (c) 2009-2010, Carl Bystr√∂m, Jonatan Heyman
log-driver
Licensed under the ISC License
Copyright (c) 2014, Gregg Caines, gregg@caines.ca
log-symbols
Licensed under the MIT License
Copyright (c) Sindre Sorhus <sindresorhus@gmail.com> (https://sindresorhus.com)
log-update
Licensed under the MIT License
Copyright (c) Sindre Sorhus <sindresorhus@gmail.com> (https://sindresorhus.com)
logform
Licensed under the MIT License
Copyright (c) 2017 Charlie Robbins & the Contributors.
loglevel
Licensed under the MIT License
Copyright (c) 2013 Tim Perry,Copyright (c) 2013 Tim Perry
lolex
Licensed under the BSD-3-Clause License
Copyright (c) 2010-2014, Christian Johansen, christian@cjohansen.no. All rights reserved.
loose-envify
Licensed under the MIT License
Copyright (c) 2015 Andres Suarez <zertosh@gmail.com>
lottie-web
Licensed under the MIT License
Copyright (c) 2015 Bodymovin
loud-rejection
Licensed under the MIT License
Copyright (c) Sindre Sorhus <sindresorhus@gmail.com> (sindresorhus.com)
loupe
Licensed under the MIT License
Copyright (c) 2011-2013 Jake Luer jake@alogicalparadox.com,Copyright (c) 2011-2013 Jake Luer jake@alogicalparadox.com
lowercase-keys
Licensed under the MIT License
Copyright (c) Sindre Sorhus <sindresorhus@gmail.com> (https://sindresorhus.com)
lowlight
Licensed under the MIT License
Copyright (c) 2016 Titus Wormer <tituswormer@gmail.com>
lru-cache
Licensed under the ISC License
Copyright (c) 2010-2023 Isaac Z. Schlueter and Contributors
lru-memoizer
Licensed under the MIT License
Copyright (c) 2016 JOSE FERNANDO ROMANIELLO <jfromaniello@gmail.com> (http://joseoncode.com)
lru-queue
Licensed under the MIT License
Copyright (c) 2014-2018, Mariusz Nowak, @medikoo, medikoo.com
lukechampine.com/uint128
Licensed under the MIT License
Copyright (c) 2019 Luke Champine
lunr
Licensed under the MIT License
Copyright (C) 2013 by Oliver Nightingale
lz-string
Licensed under the MIT License
Copyright (c) 2013 pieroxy
macholib
Licensed under the MIT License
"Copyright 2006-2010 - Bob Ippolito
Copyright 2010-2020 - Ronald Oussoren"
macos-release
Licensed under the MIT License
Copyright (c) Sindre Sorhus <sindresorhus@gmail.com> (https://sindresorhus.com)
magic-string
Licensed under the MIT License
Copyright 2018 Rich Harris
make-dir
Licensed under the MIT License
Copyright (c) Sindre Sorhus <sindresorhus@gmail.com> (https://sindresorhus.com)
make-error
Licensed under the ISC License
Copyright 2014 Julien Fontanet
make-fetch-happen
Licensed under the ISC License
Copyright 2017-2022 (c) npm, Inc.
map-age-cleaner
Licensed under the MIT License
Copyright (c) Sam Verschueren <sam.verschueren@gmail.com> (github.com/SamVerschueren)
map-cache
Licensed under the MIT License
Copyright (c) 2015-2016, Jon Schlinkert.,Copyright ¬© 2016, Jon Schlinkert.
map-obj
Licensed under the MIT License
Copyright (c) Sindre Sorhus <sindresorhus@gmail.com> (https://sindresorhus.com)
map-or-similar
Licensed under the MIT License
Copyright (c) 2016 Baz
map-stream
Licensed under the MIT License
Copyright (c) 2011 Dominic Tarr
map-visit
Licensed under the MIT License
Copyright (c) 2015-2016, Jon Schlinkert,Copyright ¬© 2016, Jon Schlinkert.
mark.js
Licensed under the MIT License
Copyright (c) 2014‚Äì2019 Julian K√ºhnel
markdown-escapes
Licensed under the MIT License
Copyright (c) 2016 Titus Wormer <tituswormer@gmail.com>
marked-terminal
Licensed under the MIT License
Copyright (c) 2017 Mikael Brevik
md5
Licensed under the BSD-3-Clause License
"Copyright ¬© 2011-2012, Paul Vorbach.
Copyright ¬© 2009, Jeff Mott."
md5.js
Licensed under the MIT License
Copyright (c) 2016 Kirill Fomichev
mdast-squeeze-paragraphs
Licensed under the MIT License
Copyright (c) 2015 Eugene Sharygin
mdast-util-definitions
Licensed under the MIT License
Copyright (c) 2015-2016 Titus Wormer <tituswormer@gmail.com>
mdast-util-to-hast
Licensed under the MIT License
Copyright (c) 2016 Titus Wormer <tituswormer@gmail.com>
mdast-util-to-string
Licensed under the MIT License
Copyright (c) 2015 Titus Wormer <tituswormer@gmail.com>
media-typer
Licensed under the MIT License
Copyright (c) 2014-2017 Douglas Christopher Wilson
mem
Licensed under the MIT License
Copyright (c) Sindre Sorhus <sindresorhus@gmail.com> (https://sindresorhus.com)
memoizee
Licensed under the ISC License
Copyright (c) 2012-2018, Mariusz Nowak, @medikoo, medikoo.com
memoizerific
Licensed under the MIT License
Copyright (c) 2016 Baz
memory-fs
Licensed under the MIT License
Copyright JS Foundation and other contributors,Copyright (c) 2012-2014 Tobias Koppers
memorystream
Licensed under the MIT License
Copyright (C) 2011 Dmitry Nizovtsev
meow
Licensed under the MIT License
Copyright (c) Sindre Sorhus <sindresorhus@gmail.com> (https://sindresorhus.com)
merge-descriptors
Licensed under the MIT License
"Copyright (c) 2013 Jonathan Ong <me@jongleberry.com>
Copyright (c) 2015 Douglas Christopher Wilson <doug@somethingdoug.com>"
merge-options
Licensed under the MIT License
Copyright (c) Michael Mayer <michael@schnittstabil.de>
merge-source-map
Licensed under the MIT License
Copyright (c) keik <k4t0.kei@gmail.com>
merge-stream
Licensed under the MIT License
Copyright (c) 2013 Stephen Sugden <me@stephensugden.com> (stephensugden.com)
merge2
Licensed under the MIT License
Copyright (c) 2014-2022 Teambition
methods
Licensed under the MIT License
"Copyright (c) 2013-2014 TJ Holowaychuk <tj@vision-media.ca>
Copyright (c) 2015-2016 Douglas Christopher Wilson <doug@somethingdoug.com>"
microevent.ts
Licensed under the MIT License
Copyright (c) 2016 Christian Speckner <cnspeckn@googlemail.com>
micromatch
Licensed under the MIT License
Copyright (c) 2014-present, Jon Schlinkert.,Copyright ¬© 2022, Jon Schlinkert.
Microsoft.NET.Test.Sdk
Licensed under the MIT License
Copyright (c) 2020 Microsoft Corporation
mime
Licensed under the MIT License
Copyright (c) 2010 Benjamin Thomas, Robert Kieffer
mime-db
Licensed under the MIT License
"Copyright (c) 2014 Jonathan Ong <me@jongleberry.com>
Copyright (c) 2015-2022 Douglas Christopher Wilson <doug@somethingdoug.com>"
mime-types
Licensed under the MIT License
"Copyright (c) 2014 Jonathan Ong <me@jongleberry.com>
Copyright (c) 2015 Douglas Christopher Wilson <doug@somethingdoug.com>"
mimic-fn
Licensed under the MIT License
Copyright (c) Sindre Sorhus <sindresorhus@gmail.com> (https://sindresorhus.com)
mimic-response
Licensed under the MIT License
Copyright (c) Sindre Sorhus <sindresorhus@gmail.com> (https://sindresorhus.com)
min-document
Licensed under the MIT License
Copyright (c) 2013 Colingo.
min-indent
Licensed under the MIT License
Copyright (c) Sindre Sorhus <sindresorhus@gmail.com> (sindresorhus.com), James Kyle <me@thejameskyle.com> (thejameskyle.com)
mini-css-extract-plugin
Licensed under the MIT License
Copyright JS Foundation and other contributors
minim
Licensed under the MIT License
Copyright (c) 2014 Stephen Mizell
minimalistic-assert
Licensed under the ISC License
Copyright 2015 Calvin Metcalf
minimatch
Licensed under the ISC License
Copyright (c) 2011-2022 Isaac Z. Schlueter and Contributors
minimist-options
Licensed under the MIT License
Copyright (c) Vadim Demedes <vdemedes@gmail.com> (vadimdemedes.com)
minipass
Licensed under the ISC License
Copyright (c) 2017-2022 npm, Inc., Isaac Z. Schlueter, and Contributors
minipass-flush
Licensed under the ISC License
Copyright (c) 2019-2022 Isaac Z. Schlueter and Contributors
minipass-sized
Licensed under the ISC License
Copyright (c) Isaac Z. Schlueter and Contributors
mississippi
Licensed under the BSD-2-Clause License
Copyright (c) 2020 Max Ogden
mitt
Licensed under the MIT License
Copyright (c) 2021 Jason Miller
mixin-deep
Licensed under the MIT License
Copyright (c) 2014-present, Jon Schlinkert.,Copyright ¬© 2019, Jon Schlinkert.
mkdirp-classic
Licensed under the MIT License
Copyright (c) 2020 James Halliday (mail@substack.net) and Mathias Buus
mkdirp-infer-owner
Licensed under the ISC License
Copyright (c) Isaac Z. Schlueter
mlly
Licensed under the MIT License
Copyright (c) Pooya Parsa <pooya@pi0.io>
mobx
Licensed under the MIT License
Copyright (c) 2015 Michel Weststrate
mobx-react
Licensed under the MIT License
Copyright (c) 2015 Michel Weststrate
mobx-react-lite
Licensed under the MIT License
Copyright (c) 2015 Michel Weststrate
mocha
Licensed under the MIT License
Copyright (c) 2011-2022 OpenJS Foundation and contributors, https://openjsf.org,Copyright 2011-2022 OpenJS Foundation and contributors. Licensed MIT.
mocha-junit-reporter
Licensed under the MIT License
Copyright (c) 2015 Michael Allen
mocha-multi-reporters
Licensed under the MIT License
"Copyright (c) 2019 Yousaf Nabi
Copyright (c) 2015 Stanley Ng,Copyright(c) 2019 Yousaf Nabi
Copyright(c) 2017 Stanley Ng"
mochawesome
Licensed under the MIT License
Copyright (c) 2015-2017 Adam Gruber
mochawesome-report-generator
Licensed under the MIT License
Copyright (c) 2015-2018 Adam Gruber
modify-values
Licensed under the MIT License
Copyright (c) Sindre Sorhus <sindresorhus@gmail.com> (https://sindresorhus.com)
module-details-from-path
Licensed under the MIT License
Copyright (c) 2016 Thomas Watson Steen
module-not-found-error
Licensed under the MIT License
Copyright (c) Ben Drucker <bvdrucker@gmail.com> (bendrucker.me)
moment
Licensed under the MIT License
Copyright (c) JS Foundation and other contributors
monaco-editor
Licensed under the MIT License
Copyright (c) 2016 - present Microsoft Corporation
monaco-languageserver-types
Licensed under the MIT License
Copyright ¬© 2023 Remco Haszing
monaco-marker-data-provider
Licensed under the MIT License
Copyright ¬© 2022 Remco Haszing
monaco-types
Licensed under the MIT License
Copyright ¬© 2021 Remco Haszing
monaco-worker-manager
Licensed under the MIT License
Copyright ¬© 2022 Remco Haszing
monaco-yaml
Licensed under the MIT License
Copyright (c) Microsoft Corporation
move-concurrently
Licensed under the ISC License
Copyright (c) 2017, Rebecca Turner <me@re-becca.org>
mri
Licensed under the MIT License
Copyright (c) Luke Edwards <luke.edwards05@gmail.com> (lukeed.com)
mrmime
Licensed under the MIT License
Copyright (c) Luke Edwards <luke.edwards05@gmail.com> (https://lukeed.com)
ms
Licensed under the MIT License
Copyright (c) 2022 Vercel, Inc.
multicast-dns
Licensed under the MIT License
Copyright (c) 2015 Mathias Buus
multicast-dns-service-types
Licensed under the MIT License
Copyright (c) 2015 Mathias Buus
mustache
Licensed under the MIT License
"Copyright (c) 2009 Chris Wanstrath (Ruby)
Copyright (c) 2010-2014 Jan Lehnardt (JavaScript)
Copyright (c) 2010-2015 The mustache.js community"
mute-stream
Licensed under the ISC License
Copyright (c) Isaac Z. Schlueter and Contributors
mylas
Licensed under the MIT License
Copyright (c) 2020 Raoul de Heer
mz
Licensed under the MIT License
Copyright (c) 2014-2016 Jonathan Ong me@jongleberry.com and Contributors
nan
Licensed under the MIT License
Copyright (c) 2018 NAN contributors
nanoid
Licensed under the MIT License
Copyright 2017 Andrey Sitnik <andrey@sitnik.ru>
nanomatch
Licensed under the MIT License
Copyright (c) 2016-2018, Jon Schlinkert.,Copyright ¬© 2018, Jon Schlinkert.
napi-build-utils
Licensed under the MIT License
Copyright (c) 2018 inspiredware
natural-compare
Licensed under the MIT License
Copyright (c) 2012-2022 Lauri Rooden &lt;lauri@rooden.ee&gt;
natural-compare-lite
Licensed under the MIT License
Copyright (c) 2012-2022 Lauri Rooden &lt;lauri@rooden.ee&gt;
nconf
Licensed under the MIT License
Copyright (C) 2011 Charlie Robbins and the Contributors.
needle
Licensed under the MIT License
Copyright (c) Fork, Ltd.
negotiator
Licensed under the MIT License
"Copyright (c) 2012-2014 Federico Romero
Copyright (c) 2012-2014 Isaac Z. Schlueter
Copyright (c) 2014-2015 Douglas Christopher Wilson"
netmask
Licensed under the MIT License
Copyright (c) 2011 Olivier Poitrey rs@rhapsodyk.net,Copyright (c) 2011 Olivier Poitrey <rs@rhapsodyk.net>
new-github-release-url
Licensed under the MIT License
Copyright (c) Sindre Sorhus <sindresorhus@gmail.com> (https://sindresorhus.com)
next-tick
Licensed under the ISC License
Copyright (c) 2012-2020, Mariusz Nowak, @medikoo, medikoo.com
nhooyr.io/websocket
Licensed under the ISC License
Copyright (c) 2023 Anmol Sethi <hi@nhooyr.io>
nice-try
Licensed under the MIT License
Copyright (c) Tobias Reich
nock
Licensed under the MIT License
Copyright (c) 2011-2019 Pedro Teixeira and other contributors,Copyright (c) 2011‚Äì2019 Pedro Teixeira and other contributors.
node-abi
Licensed under the MIT License
Copyright (c) 2016 Lukas Geiger
node-abort-controller
Licensed under the MIT License
Copyright (c) 2019 Steve Faulkner
node-cache
Licensed under the MIT License
Copyright (c) 2019 mpneuried
node-dir
Licensed under the MIT License
Copyright (c) 2012 Nathan Cartwright <fshost@yahoo.com>
node-domexception
Licensed under the MIT License
Copyright (c) 2021 Jimmy W√§rting
node-emoji
Licensed under the MIT License
Copyright (c) 2014 Daniel Bugl
node-fetch
Licensed under the MIT License
Copyright (c) 2016 - 2020 Node Fetch Team
node-fetch-commonjs
Licensed under the MIT License
Copyright (c) 2016 - 2020 Node Fetch Team
node-fetch-h2
Licensed under the MIT License
Copyright (c) 2016 David Frank
node-gyp
Licensed under the MIT License
Copyright (c) 2012 Nathan Rajlich <nathan@tootallnate.net>
node-int64
Licensed under the MIT License
Copyright (c) 2014 Robert Kieffer
node-libs-browser
Licensed under the MIT License
Copyright (c) 2012 Tobias Koppers
node-modules-regexp
Licensed under the MIT License
Copyright (c) James Talmage <james@talmage.io> (github.com/jamestalmage)
node-notifier
Licensed under the MIT License
Copyright (c) 2017 Mikael Brevik
node-pre-gyp
Licensed under the BSD-3-Clause License
Copyright (c), Mapbox
node-readfiles
Licensed under the MIT License
Copyright (c) 2016 Alejandro Gonzalez <guatedude2@hotmial.com>
node-releases
Licensed under the MIT License
Copyright (c) 2017 Sergey Rubanov (https://github.com/chicoxyzzy)
node-size
Licensed under the MIT License
Copyright (c) 2018 Barbieru Gabriel
nodeify
Licensed under the MIT License
Copyright (c) 2014 Forbes Lindesay
nodemon
Licensed under the MIT License
Copyright (c) 2010 - present, Remy Sharp, https://remysharp.com <remy@remysharp.com>
nopt
Licensed under the MIT License
Copyright (c) Isaac Z. Schlueter and Contributors
normalize-path
Licensed under the MIT License
Copyright (c) 2014-2018, Jon Schlinkert.,Copyright ¬© 2018, Jon Schlinkert.
normalize-range
Licensed under the MIT License
Copyright (c) 2015 James Talmage <james@talmage.io> (github.com/jamestalmage)
normalize-url
Licensed under the MIT License
Copyright (c) Sindre Sorhus <sindresorhus@gmail.com> (https://sindresorhus.com)
npm-audit-report
Licensed under the ISC License
Copyright (c) npm, Inc.
npm-bundled
Licensed under the ISC License
Copyright (c) npm, Inc. and Contributors
npm-install-checks
Licensed under the BSD-2-Clause License
Copyright (c) Robert Kowalski and Isaac Z. Schlueter ("Authors")
npm-normalize-package-bin
Licensed under the ISC License
Copyright (c) npm, Inc.
npm-package-arg
Licensed under the ISC License
Copyright (c) npm, Inc.
npm-packlist
Licensed under the ISC License
Copyright (c) Isaac Z. Schlueter and Contributors
npm-pick-manifest
Licensed under the ISC License
Copyright (c) npm, Inc.
npm-run-all
Licensed under the MIT License
Copyright (c) 2015 Toru Nagashima
npm-run-path
Licensed under the MIT License
Copyright (c) Sindre Sorhus <sindresorhus@gmail.com> (https://sindresorhus.com)
npm-user-validate
Licensed under the BSD-2-Clause License
Copyright (c) Robert Kowalski
nssocket
Licensed under the MIT License
Copyright (C) 2011 Charlie Robbins, Paolo Fragomeni, & the Contributors.
nth-check
Licensed under the BSD-2-Clause License
Copyright (c) Felix B√∂hm
null-check
Licensed under the MIT License
Copyright (c) Sindre Sorhus <sindresorhus@gmail.com> (https://sindresorhus.com)
num2fraction
Licensed under the MIT License
Copyright (c) 2014 PostCSS
number-is-nan
Licensed under the MIT License
Copyright (c) Sindre Sorhus <sindresorhus@gmail.com> (sindresorhus.com)
numpy
Licensed under the BSD-3-Clause License
Copyright (c) 2005-2022, NumPy Developers.
nwsapi
Licensed under the MIT License
Copyright (c) 2007-2019 Diego Perini (http://www.iport.it/)
oas-kit-common
Licensed under the BSD-3-Clause License
Copyright (c) 2016, Mermade Software
oas-linter
Licensed under the BSD-3-Clause License
Copyright (c) 2016, Mermade Software
oas-resolver
Licensed under the BSD-3-Clause License
Copyright (c) 2016, Mermade Software
oas-schema-walker
Licensed under the BSD-3-Clause License
Copyright (c) 2016, Mermade Software
oas-validator
Licensed under the BSD-3-Clause License
Copyright (c) 2016, Mermade Software
oauthlib
Licensed under the 0BSD License
Copyright (c) 2019 The OAuthlib Community
object-assign
Licensed under the MIT License
Copyright (c) Sindre Sorhus <sindresorhus@gmail.com> (sindresorhus.com)
object-copy
Licensed under the MIT License
Copyright (c) 2016-2017, Jon Schlinkert,Copyright ¬© 2017, Jon Schlinkert.
object-hash
Licensed under the MIT License
Copyright (c) 2014 object-hash contributors
object-inspect
Licensed under the MIT License
Copyright (c) 2013 James Halliday
object-is
Licensed under the MIT License
Copyright (c) 2014 Jordan Harband
object-keys
Licensed under the MIT License
Copyright (C) 2013 Jordan Harband
object-visit
Licensed under the MIT License
Copyright (c) 2015, 2017, Jon Schlinkert,Copyright ¬© 2017, Jon Schlinkert.
object.assign
Licensed under the MIT License
Copyright (c) 2014 Jordan Harband
object.entries
Licensed under the MIT License
Copyright (C) 2015 Jordan Harband
object.fromentries
Licensed under the MIT License
Copyright (c) 2018 Jordan Harband
object.getownpropertydescriptors
Licensed under the MIT License
Copyright (C) 2015 Jordan Harband
object.groupby
Licensed under the MIT License
Copyright (c) 2023 ECMAScript Shims
object.hasown
Licensed under the MIT License
Copyright (c) 2016 Glen Mailer, Jordan Harband, and contributors
object.pick
Licensed under the MIT License
Copyright (c) 2014-2016, Jon Schlinkert.,Copyright ¬© 2016, Jon Schlinkert.
object.values
Licensed under the MIT License
Copyright (C) 2015 Jordan Harband
obuf
Licensed under the MIT License
Copyright Fedor Indutny, 2015.
octokit-pagination-methods
Licensed under the MIT License
"Copyright (c) 2012 Cloud9 IDE, Inc. (Mike de Boer)
Copyright (c) 2017-2018 Octokit contributors"
oidc-token-hash
Licensed under the MIT License
Copyright (c) 2015 Filip Skokan
on-exit-leak-free
Licensed under the MIT License
Copyright (c) 2021 Matteo Collina
on-finished
Licensed under the MIT License
"Copyright (c) 2013 Jonathan Ong <me@jongleberry.com>
Copyright (c) 2014 Douglas Christopher Wilson <doug@somethingdoug.com>"
on-headers
Licensed under the MIT License
Copyright (c) 2014 Douglas Christopher Wilson
once
Licensed under the ISC License
Copyright (c) 2012-2022 Isaac Z. Schlueter and Contributors
one-time
Licensed under the MIT License
Copyright (c) 2015 Unshift.io, Arnout Kazemier, the Contributors.
onetime
Licensed under the MIT License
Copyright (c) Sindre Sorhus <sindresorhus@gmail.com> (https://sindresorhus.com)
open
Licensed under the MIT License
Copyright (c) Sindre Sorhus <sindresorhus@gmail.com> (https://sindresorhus.com)
openapi-merge
Licensed under the MIT License
Copyright (c) 2021 Robert Massaioli
openapi-merge-cli
Licensed under the MIT License
Copyright (c) 2021 Robert Massaioli
openapi-sampler
Licensed under the MIT License
Copyright (c) 2017 Roman Hotsiy <gotsijroman@gmail.com>
opencollective-postinstall
Licensed under the MIT License
Copyright (c) 2018 Open Collective
openid-client
Licensed under the MIT License
Copyright (c) 2016 Filip Skokan
opn
Licensed under the MIT License
Copyright (c) Sindre Sorhus <sindresorhus@gmail.com> (https://sindresorhus.com)
optionator
Licensed under the MIT License
Copyright (c) George Zahariev
ora
Licensed under the MIT License
Copyright (c) Sindre Sorhus <sindresorhus@gmail.com> (https://sindresorhus.com)
org.eclipse.angus:angus-activation
Licensed under the BSD-3-Clause License
Copyright (c) 2018 Oracle and/or its affiliates. All rights reserved.
org.mockito:mockito-core
Licensed under the MIT License
Copyright (c) 2007 Mockito contributors
org.mockito:mockito-junit-jupiter
Licensed under the MIT License
Copyright (c) 2007 Mockito contributors
org.postgresql:postgresql
Licensed under the BSD-2-Clause License
Copyright (c) 1997, PostgreSQL Global Development Group
org.rnorth:tcp-unix-socket-proxy
Licensed under the MIT License
Copyright (c) 2016 Richard North
org.rnorth.duct-tape:duct-tape
Licensed under the MIT License
Copyright (c) 2014 Richard North
org.rnorth.visible-assertions:visible-assertions
Licensed under the MIT License
Copyright (c) 2014 Richard North
org.slf4j:jul-to-slf4j
Licensed under the MIT License
Copyright (c) 2004-2022 QOS.ch Sarl (Switzerland)
org.slf4j:slf4j-api
Licensed under the MIT License
Copyright (c) 2004-2022 QOS.ch Sarl (Switzerland)
org.testcontainers:database-commons
Licensed under the MIT License
Copyright (c) 2015-2019 Richard North
org.testcontainers:jdbc
Licensed under the MIT License
Copyright (c) 2015-2019 Richard North
org.testcontainers:junit-jupiter
Licensed under the MIT License
Copyright (c) 2015-2019 Richard North
org.testcontainers:postgresql
Licensed under the MIT License
Copyright (c) 2015-2019 Richard North
org.testcontainers:testcontainers
Licensed under the MIT License
Copyright (c) 2015-2019 Richard North
os-browserify
Licensed under the MIT License
Copyright (c) 2017 CoderPuppy
os-homedir
Licensed under the MIT License
Copyright (c) Sindre Sorhus <sindresorhus@gmail.com> (sindresorhus.com)
os-locale
Licensed under the MIT License
Copyright (c) Sindre Sorhus <sindresorhus@gmail.com> (https://sindresorhus.com)
os-name
Licensed under the MIT License
Copyright (c) Sindre Sorhus <sindresorhus@gmail.com> (https://sindresorhus.com)
os-shim
Licensed under the MIT License
Copyright 2013 Adesis Netlife S.L and constributors,Copyright (c) 2013 Adesis Netlife S.L and contributors
os-tmpdir
Licensed under the MIT License
Copyright (c) Sindre Sorhus <sindresorhus@gmail.com> (sindresorhus.com)
osenv
Licensed under the ISC License
Copyright (c) Isaac Z. Schlueter and Contributors
p-cancelable
Licensed under the MIT License
Copyright (c) Sindre Sorhus <sindresorhus@gmail.com> (https://sindresorhus.com)
p-defer
Licensed under the MIT License
Copyright (c) Sindre Sorhus <sindresorhus@gmail.com> (https://sindresorhus.com)
p-each-series
Licensed under the MIT License
Copyright (c) Sindre Sorhus <sindresorhus@gmail.com> (https://sindresorhus.com)
p-event
Licensed under the MIT License
Copyright (c) Sindre Sorhus <sindresorhus@gmail.com> (https://sindresorhus.com)
p-filter
Licensed under the MIT License
Copyright (c) Sindre Sorhus <sindresorhus@gmail.com> (https://sindresorhus.com)
p-finally
Licensed under the MIT License
Copyright (c) Sindre Sorhus <sindresorhus@gmail.com> (https://sindresorhus.com)
p-is-promise
Licensed under the MIT License
Copyright (c) Sindre Sorhus <sindresorhus@gmail.com> (https://sindresorhus.com)
p-limit
Licensed under the MIT License
Copyright (c) Sindre Sorhus <sindresorhus@gmail.com> (https://sindresorhus.com)
p-locate
Licensed under the MIT License
Copyright (c) Sindre Sorhus <sindresorhus@gmail.com> (https://sindresorhus.com)
p-map
Licensed under the MIT License
Copyright (c) Sindre Sorhus <sindresorhus@gmail.com> (https://sindresorhus.com)
p-reduce
Licensed under the MIT License
Copyright (c) Sindre Sorhus <sindresorhus@gmail.com> (https://sindresorhus.com)
p-retry
Licensed under the MIT License
Copyright (c) Sindre Sorhus <sindresorhus@gmail.com> (https://sindresorhus.com)
p-timeout
Licensed under the MIT License
Copyright (c) Sindre Sorhus <sindresorhus@gmail.com> (https://sindresorhus.com)
p-try
Licensed under the MIT License
Copyright (c) Sindre Sorhus <sindresorhus@gmail.com> (https://sindresorhus.com)
package-json
Licensed under the MIT License
Copyright (c) Sindre Sorhus <sindresorhus@gmail.com> (https://sindresorhus.com)
packaging
Licensed under the Apache-2.0 License
Copyright (c) Donald Stufft and individual contributors.
packet-reader
Licensed under the MIT License
Copyright 2015 Brian M. Carlson
pacote
Licensed under the ISC License
Copyright (c) Isaac Z. Schlueter, Kat March√°n, npm, Inc., and Contributors
pako
Licensed under the MIT License
Copyright (C) 2014-2017 by Vitaly Puzrin and Andrei Tuputcyn
parallel-transform
Licensed under the MIT License
Copyright 2013 Mathias Buus
parent-module
Licensed under the MIT License
Copyright (c) Sindre Sorhus <sindresorhus@gmail.com> (https://sindresorhus.com)
parse-asn1
Licensed under the ISC License
Copyright (c) 2017, crypto-browserify contributors
parse-entities
Licensed under the MIT License
Copyright (c) 2015 Titus Wormer <mailto:tituswormer@gmail.com>
parse-github-repo-url
Licensed under the MIT License
Copyright (c) 2014 Jonathan Ong me@jongleberry.com
parse-json
Licensed under the MIT License
Copyright (c) Sindre Sorhus <sindresorhus@gmail.com> (https://sindresorhus.com)
parse-ms
Licensed under the MIT License
Copyright (c) Sindre Sorhus <sindresorhus@gmail.com> (https://sindresorhus.com)
parse-passwd
Licensed under the MIT License
Copyright (c) 2016 Brian Woodward,Copyright ¬© 2016, Brian Woodward.
parse-path
Licensed under the MIT License
Copyright (c) 2015-22 IonicƒÉ BizƒÉu <bizauionica@gmail.com> (https://ionicabizau.net)
parse-url
Licensed under the MIT License
Copyright (c) 2015-22 IonicƒÉ BizƒÉu <bizauionica@gmail.com> (https://ionicabizau.net)
parse5
Licensed under the MIT License
Copyright (c) 2013-2019 Ivan Nikulin (ifaaan@gmail.com, https://github.com/inikulin)
parse5-htmlparser2-tree-adapter
Licensed under the MIT License
Copyright (c) 2013-2019 Ivan Nikulin (ifaaan@gmail.com, https://github.com/inikulin)
parseurl
Licensed under the MIT License
"Copyright (c) 2014 Jonathan Ong <me@jongleberry.com>
Copyright (c) 2014-2017 Douglas Christopher Wilson <doug@somethingdoug.com>"
pascal-case
Licensed under the MIT License
Copyright (c) 2014 Blake Embrey (hello@blakeembrey.com)
pascalcase
Licensed under the MIT License
Copyright (c) Jon Schlinkert <jon.schlinkert@gmail.com> (https://jonschlinkert.com),Copyright ¬© 2021, Jon Schlinkert.
path-browserify
Licensed under the MIT License
Copyright (c) 2013 James Halliday
path-dirname
Licensed under the MIT License
Copyright (c) Elan Shanker and Node.js contributors. All rights reserved.
path-exists
Licensed under the MIT License
Copyright (c) Sindre Sorhus <sindresorhus@gmail.com> (https://sindresorhus.com)
path-is-absolute
Licensed under the MIT License
Copyright (c) Sindre Sorhus <sindresorhus@gmail.com> (sindresorhus.com)
path-key
Licensed under the MIT License
Copyright (c) Sindre Sorhus <sindresorhus@gmail.com> (https://sindresorhus.com)
path-parse
Licensed under the MIT License
Copyright (c) 2015 Javier Blanco
path-to-regexp
Licensed under the MIT License
Copyright (c) 2014 Blake Embrey (hello@blakeembrey.com)
path-type
Licensed under the MIT License
Copyright (c) Sindre Sorhus <sindresorhus@gmail.com> (https://sindresorhus.com)
pathval
Licensed under the MIT License
Copyright (c) 2011-2013 Jake Luer jake@alogicalparadox.com
pbkdf2
Licensed under the MIT License
Copyright (c) 2014 Daniel Cousens
pefile
Licensed under the MIT License
Copyright (c) 2004-2023 Ero Carrera
pegjs
Licensed under the MIT License
"Copyright (c) 2010-2016 David Majda
Copyright (c) 2017+ Futago-za Ryuu"
pend
Licensed under the MIT License
Copyright (c) 2014 Andrew Kelley
perfect-scrollbar
Licensed under the MIT License
Copyright (c) 2012-2019 Hyunje Jun, MDBootstrap.com and other contributors
performance-results-parser
Licensed under the ISC License
Copyright (c) 2022 Test Results Reporter
pg
Licensed under the MIT License
Copyright (c) 2010 - 2021 Brian Carlson,Copyright (c) 2010-2020 Brian Carlson (brian.m.carlson@gmail.com)
pg-connection-string
Licensed under the MIT License
Copyright (c) 2010 - 2021 Brian Carlson,Copyright (c) 2010-2020 Brian Carlson (brian.m.carlson@gmail.com)
pg-int8
Licensed under the ISC License
Copyright ¬© 2017, Charmander <~@charmander.me>
pg-minify
Licensed under the MIT License
Copyright ¬© 2020 Vitaly Tomilov;
pg-pool
Licensed under the MIT License
Copyright (c) 2010 - 2021 Brian Carlson,Copyright (c) 2010-2020 Brian Carlson (brian.m.carlson@gmail.com)
pg-promise
Licensed under the MIT License
Copyright (c) 2015-2018 Vitaly Tomilov
pg-protocol
Licensed under the MIT License
Copyright (c) 2010 - 2021 Brian Carlson,Copyright (c) 2010-2020 Brian Carlson (brian.m.carlson@gmail.com)
pg-types
Licensed under the MIT License
Copyright (c) 2014 Brian M. Carlson
pgpass
Licensed under the MIT License
Copyright (c) 2013-2016 Hannes H√∂rl
phin
Licensed under the MIT License
Copyright (c) 2018 Ethan Davis
phin-retry
Licensed under the MIT License
Copyright (c) 2020 Anudeep
picocolors
Licensed under the ISC License
Copyright (c) 2021 Alexey Raspopov, Kostiantyn Denysov, Anton Verinov
picomatch
Licensed under the MIT License
Copyright (c) 2017-present, Jon Schlinkert.,Copyright ¬© 2017-present, Jon Schlinkert.
pidtree
Licensed under the MIT License
Copyright (c) 2018 Simone Primarosa
pidusage
Licensed under the MIT License
Copyright (c) 2014 soyuka
pify
Licensed under the MIT License
Copyright (c) Sindre Sorhus <sindresorhus@gmail.com> (https://sindresorhus.com)
pinia
Licensed under the MIT License
Copyright (c) 2019-present Eduardo San Martin Morote
pinkie
Licensed under the MIT License
Copyright (c) Vsevolod Strukchinsky <floatdrop@gmail.com> (github.com/floatdrop)
pinkie-promise
Licensed under the MIT License
Copyright (c) Vsevolod Strukchinsky <floatdrop@gmail.com> (github.com/floatdrop)
pino-abstract-transport
Licensed under the MIT License
Copyright (c) 2021 pino
pino-std-serializers
Licensed under the MIT License
Copyright Mateo Collina, David Mark Clements, James Sumners
pirates
Licensed under the MIT License
Copyright (c) 2016-2018 Ari Porad
pkg-conf
Licensed under the MIT License
Copyright (c) Sindre Sorhus <sindresorhus@gmail.com> (https://sindresorhus.com)
pkg-dir
Licensed under the MIT License
Copyright (c) Sindre Sorhus <sindresorhus@gmail.com> (https://sindresorhus.com)
please-upgrade-node
Licensed under the MIT License
Copyright (c) 2017
plimit-lit
Licensed under the MIT License
Copyright (c) 2021 Joel Voss
pluggy
Licensed under the MIT License
Copyright (c) 2015 holger krekel (rather uses bitbucket/hpk42)
pluralize
Licensed under the MIT License
Copyright (c) 2013 Blake Embrey (hello@blakeembrey.com)
pm2-axon
Licensed under the MIT License
Copyright (c) 2012-2013 TJ Holowaychuk <tj@vision-media.ca>
pm2-axon-rpc
Licensed under the MIT License
Copyright (c) 2014 TJ Holowaychuk &lt;tj@learnboost.com&gt;
pm2-deploy
Licensed under the MIT License
Copyright (c) 2010-2015
polished
Licensed under the MIT License
Copyright (c) 2016-Present Brian Hough and Maximilian Stoiber,Copyright ¬© 2016-2021 Brian Hough, Maximilian Stoiber, & Nik Graf. Licensed under the MIT License, see LICENSE.md for more information!
postcss
Licensed under the MIT License
Copyright 2013 Andrey Sitnik <andrey@sitnik.ru>
postcss-calc
Licensed under the MIT License
Copyright (c) 2014 Maxime Thirouin
postcss-colormin
Licensed under the MIT License
Copyright (c) Ben Briggs <beneb.info@gmail.com> (http://beneb.info)
postcss-convert-values
Licensed under the MIT License
Copyright (c) Ben Briggs <beneb.info@gmail.com> (http://beneb.info)
postcss-discard-comments
Licensed under the MIT License
Copyright (c) Ben Briggs <beneb.info@gmail.com> (http://beneb.info)
postcss-discard-duplicates
Licensed under the MIT License
Copyright (c) Ben Briggs <beneb.info@gmail.com> (http://beneb.info)
postcss-discard-empty
Licensed under the MIT License
Copyright (c) Ben Briggs <beneb.info@gmail.com> (http://beneb.info)
postcss-discard-overridden
Licensed under the MIT License
Copyright (c) Ben Briggs <beneb.info@gmail.com> (http://beneb.info)
postcss-load-config
Licensed under the MIT License
Copyright Michael Ciniawsky <michael.ciniawsky@gmail.com>
postcss-loader
Licensed under the MIT License
Copyright JS Foundation and other contributors
postcss-merge-longhand
Licensed under the MIT License
Copyright (c) Ben Briggs <beneb.info@gmail.com> (http://beneb.info)
postcss-merge-rules
Licensed under the MIT License
Copyright (c) Ben Briggs <beneb.info@gmail.com> (http://beneb.info)
postcss-minify-font-values
Licensed under the MIT License
Copyright (c) Ben Briggs <beneb.info@gmail.com> (http://beneb.info)
postcss-minify-gradients
Licensed under the MIT License
Copyright (c) Ben Briggs <beneb.info@gmail.com> (http://beneb.info)
postcss-minify-params
Licensed under the MIT License
Copyright (c) Ben Briggs <beneb.info@gmail.com> (http://beneb.info)
postcss-minify-selectors
Licensed under the MIT License
Copyright (c) Ben Briggs <beneb.info@gmail.com> (http://beneb.info)
postcss-modules-extract-imports
Licensed under the ISC License
Copyright 2015 Glen Maddern
postcss-modules-local-by-default
Licensed under the MIT License
Copyright 2015 Mark Dalgleish <mark.john.dalgleish@gmail.com>
postcss-modules-scope
Licensed under the ISC License
Copyright (c) 2015, Glen Maddern
postcss-modules-values
Licensed under the ISC License
Copyright (c) 2015, Glen Maddern
postcss-normalize-charset
Licensed under the MIT License
Copyright (c) Ben Briggs <beneb.info@gmail.com> (http://beneb.info)
postcss-normalize-display-values
Licensed under the MIT License
Copyright (c) Ben Briggs <beneb.info@gmail.com> (http://beneb.info)
postcss-normalize-positions
Licensed under the MIT License
Copyright (c) Ben Briggs <beneb.info@gmail.com> (http://beneb.info)
postcss-normalize-repeat-style
Licensed under the MIT License
Copyright (c) Ben Briggs <beneb.info@gmail.com> (http://beneb.info)
postcss-normalize-string
Licensed under the MIT License
Copyright (c) Ben Briggs <beneb.info@gmail.com> (http://beneb.info)
postcss-normalize-timing-functions
Licensed under the MIT License
Copyright (c) Ben Briggs <beneb.info@gmail.com> (http://beneb.info)
postcss-normalize-unicode
Licensed under the MIT License
Copyright (c) Ben Briggs <beneb.info@gmail.com> (http://beneb.info)
postcss-normalize-url
Licensed under the MIT License
Copyright (c) Ben Briggs <beneb.info@gmail.com> (http://beneb.info)
postcss-normalize-whitespace
Licensed under the MIT License
Copyright (c) Ben Briggs <beneb.info@gmail.com> (http://beneb.info)
postcss-ordered-values
Licensed under the MIT License
Copyright (c) Ben Briggs <beneb.info@gmail.com> (http://beneb.info)
postcss-prefix-selector
Licensed under the MIT License
Copyright (c) 2015-2017 Jonathan Ong me@jongleberry.com
postcss-reduce-initial
Licensed under the MIT License
Copyright (c) Ben Briggs <beneb.info@gmail.com> (http://beneb.info)
postcss-reduce-transforms
Licensed under the MIT License
Copyright (c) Ben Briggs <beneb.info@gmail.com> (http://beneb.info)
postcss-selector-parser
Licensed under the MIT License
Copyright (c) Ben Briggs <beneb.info@gmail.com> (http://beneb.info)
postcss-svgo
Licensed under the MIT License
Copyright (c) Ben Briggs <beneb.info@gmail.com> (http://beneb.info)
postcss-unique-selectors
Licensed under the MIT License
Copyright (c) Ben Briggs <beneb.info@gmail.com> (http://beneb.info)
postcss-value-parser
Licensed under the MIT License
Copyright (c) Bogdan Chadkin <trysound@yandex.ru>
postgres-array
Licensed under the MIT License
Copyright (c) Ben Drucker <bvdrucker@gmail.com> (bendrucker.me)
postgres-bytea
Licensed under the MIT License
Copyright (c) Ben Drucker <bvdrucker@gmail.com> (bendrucker.me)
postgres-date
Licensed under the MIT License
Copyright (c) Ben Drucker <bvdrucker@gmail.com> (bendrucker.me)
postgres-interval
Licensed under the MIT License
Copyright (c) Ben Drucker <bvdrucker@gmail.com> (bendrucker.me)
posthtml
Licensed under the MIT License
Copyright (c) 2015 PostHTML
posthtml-parser
Licensed under the MIT License
Copyright (c) 2015 Ivan Voischev <voischev.ivan@ya.ru>
posthtml-rename-id
Licensed under the MIT License
Copyright 2018 JetBrains s.r.o.
posthtml-svg-mode
Licensed under the MIT License
Copyright 2018 JetBrains s.r.o.
pre-commit
Licensed under the MIT License
Copyright (c) 2015 Arnout Kazemier, Martijn Swaagman, the Contributors.
prebuild-install
Licensed under the MIT License
Copyright (c) 2015 Mathias Buus
prelude-ls
Licensed under the MIT License
Copyright (c) George Zahariev
prepend-http
Licensed under the MIT License
Copyright (c) Sindre Sorhus <sindresorhus@gmail.com> (https://sindresorhus.com)
prettier
Licensed under the MIT License
Copyright ¬© James Long and contributors
prettier-linter-helpers
Licensed under the MIT License
Copyright ¬© 2017 Andres Suarez and Teddy Katz
pretty
Licensed under the MIT License
Copyright (c) 2013-2015, 2017, Jon Schlinkert,Copyright ¬© 2017, Jon Schlinkert.
pretty-bytes
Licensed under the MIT License
Copyright (c) Sindre Sorhus <sindresorhus@gmail.com> (https://sindresorhus.com)
pretty-error
Licensed under the MIT License
Copyright (c) 2013 Aria Minaei
pretty-format
Licensed under the MIT License
Copyright (c) Facebook, Inc. and its affiliates.
pretty-hrtime
Licensed under the MIT License
Copyright (c) 2013 Richardson & Sons, LLC,Copyright (c) 2013 Richardson & Sons, LLC
pretty-ms
Licensed under the MIT License
Copyright (c) Sindre Sorhus <sindresorhus@gmail.com> (https://sindresorhus.com)
printf
Licensed under the MIT License
Copyright (c) 2008 Adaltas
prismjs
Licensed under the MIT License
Copyright (c) 2012 Lea Verou
proc-log
Licensed under the ISC License
Copyright (c) GitHub, Inc.
process
Licensed under the MIT License
Copyright (c) 2013 Roman Shtylman <shtylman@gmail.com>
process-nextick-args
Licensed under the MIT License
Copyright (c) 2015 Calvin Metcalf
process-warning
Licensed under the MIT License
Copyright (c) Fastify
progress
Licensed under the MIT License
Copyright (c) 2017 TJ Holowaychuk <tj@vision-media.ca>
promise
Licensed under the MIT License
Copyright (c) 2014 Forbes Lindesay
promise-call-limit
Licensed under the ISC License
Copyright (c) Isaac Z. Schlueter
promise-inflight
Licensed under the ISC License
Copyright (c) 2017, Rebecca Turner <me@re-becca.org>
promise-retry
Licensed under the MIT License
Copyright (c) 2014 IndigoUnited
promise.allsettled
Licensed under the MIT License
Copyright (c) 2019 Jordan Harband
promptly
Licensed under the MIT License
Copyright (c) 2018 Made With MOXY Lda <hello@moxy.studio>
prompts
Licensed under the MIT License
Copyright (c) 2018 Terkel Gjervig Nielsen
promzard
Licensed under the ISC License
Copyright (c) Isaac Z. Schlueter
prop-types
Licensed under the MIT License
Copyright (c) 2013-present, Facebook, Inc.
propagate
Licensed under the MIT License
Copyright (c) 2015-2019 Pedro Teixeira and other contributors
properties
Licensed under the MIT License
Copyright (c) 2014 Gabriel Llamas
property-information
Licensed under the MIT License
Copyright (c) 2015 Titus Wormer <mailto:tituswormer@gmail.com>
proto-list
Licensed under the ISC License
Copyright (c) 2011-2022 Isaac Z. Schlueter and Contributors
protocols
Licensed under the MIT License
Copyright (c) 2015-22 IonicƒÉ BizƒÉu <bizauionica@gmail.com> (https://ionicabizau.net)
proxy-addr
Licensed under the MIT License
Copyright (c) 2014-2016 Douglas Christopher Wilson
proxy-from-env
Licensed under the MIT License
Copyright (C) 2016-2018 Rob Wu <rob@robwu.nl>
proxyquire
Licensed under the MIT License
Copyright 2013 Thorsten Lorenz.
prr
Licensed under the MIT License
Copyright (c) 2014 Rod Vagg
ps-tree
Licensed under the MIT License
Copyright (c) 2014 Domenic Tarr, Charlie Robbins & the Contributors
pseudomap
Licensed under the ISC License
Copyright (c) 2015-2022 Isaac Z. Schlueter and Contributors
psl
Licensed under the MIT License
Copyright (c) 2017 Lupo Montero lupomontero@gmail.com,Copyright (c) 2017 Lupo Montero <lupomontero@gmail.com>
pstree.remy
Licensed under the MIT License
Copyright ¬© 2019 Remy Sharp, https://remysharp.com <remy@remysharp.com>
public-encrypt
Licensed under the MIT License
Copyright (c) 2017 Calvin Metcalf
pump
Licensed under the MIT License
Copyright (c) 2014 Mathias Buus
pumpify
Licensed under the MIT License
Copyright (c) 2014 Mathias Buus
punycode
Licensed under the MIT License
Copyright Mathias Bynens <https://mathiasbynens.be/>
pupa
Licensed under the MIT License
Copyright (c) Sindre Sorhus <sindresorhus@gmail.com> (https://sindresorhus.com)
pure-rand
Licensed under the MIT License
Copyright (c) 2018 Nicolas DUBIEN
pyasn1
Licensed under the 0BSD License
Copyright (c) 2005-2020, Ilya Etingof <etingof@gmail.com>
pyasn1-modules
Licensed under the 0BSD License
Copyright (c) 2005-2020, Ilya Etingof <etingof@gmail.com>
pyflakes
Licensed under the MIT License
"Copyright 2005-2011 Divmod, Inc.
Copyright 2013-2014 Florent Xicluna"
pytest
Licensed under the MIT License
Copyright (c) 2004 Holger Krekel and others,Copyright Holger Krekel and others, 2004.
pytest-lazy-fixtures
Licensed under the MIT License
Copyright (c) 2023 Anton Petrov
python-dotenv
Licensed under the 0BSD License
Copyright (c) 2014, Saurabh Kumar (python-dotenv), 2013, Ted Tieken (django-dotenv-rw), 2013, Jacob Kaplan-Moss (django-dotenv)
pyyaml
Licensed under the MIT License
"Copyright (c) 2017-2021 Ingy d√∂t Net
Copyright (c) 2006-2016 Kirill Simonov"
q
Licensed under the MIT License
Copyright 2009‚Äì2018 Kristopher Michael Kowal. All rights reserved.,Copyright 2009‚Äì2017 Kristopher Michael Kowal and contributors
qs
Licensed under the BSD-3-Clause License
Copyright (c) 2014, Nathan LaFreniere and other contributors
quasar
Licensed under the MIT License
Copyright (c) 2015-present Razvan Stoenescu,Copyright (c) 2015-present Razvan Stoenescu
query-string
Licensed under the MIT License
Copyright (c) Sindre Sorhus <sindresorhus@gmail.com> (http://sindresorhus.com)
querystring
Licensed under the MIT License
Copyright 2012 Irakli Gozalishvili
querystring-es3
Licensed under the MIT License
Copyright 2012 Irakli Gozalishvili. All rights reserved.
querystringify
Licensed under the MIT License
Copyright (c) 2015 Unshift.io, Arnout Kazemier, the Contributors.
queue-lit
Licensed under the MIT License
Copyright (c) 2021 Joel Voss
queue-microtask
Licensed under the MIT License
Copyright (c) Feross Aboukhadijeh
queue-tick
Licensed under the MIT License
Copyright (c) 2021 Mathias Buus
quick-format-unescaped
Licensed under the MIT License
Copyright (c) 2016-2019 David Mark Clements
quick-lru
Licensed under the MIT License
Copyright (c) Sindre Sorhus <sindresorhus@gmail.com> (https://sindresorhus.com)
quote
Licensed under the MIT License
Copyright (c) 2014 Gleb Bahmutov
quoted-printable
Licensed under the MIT License
Copyright Mathias Bynens <https://mathiasbynens.be/>
ramda
Licensed under the MIT License
Copyright (c) 2013-2020 Scott Sauyet and Michael Hurley
ramda-adjunct
Licensed under the BSD-3-Clause License
Copyright 2017-2019 Vladim√≠r Gorej and the Ramda Adjunct contributors
random-bytes
Licensed under the MIT License
Copyright (c) 2016 Douglas Christopher Wilson <doug@somethingdoug.com>
randombytes
Licensed under the MIT License
Copyright (c) 2017 crypto-browserify
randomfill
Licensed under the MIT License
Copyright (c) 2017 crypto-browserify
range-parser
Licensed under the MIT License
"Copyright (c) 2012-2014 TJ Holowaychuk <tj@vision-media.ca>
Copyright (c) 2015-2016 Douglas Christopher Wilson <doug@somethingdoug.com"
raw-body
Licensed under the MIT License
"Copyright (c) 2013-2014 Jonathan Ong <me@jongleberry.com>
Copyright (c) 2014-2022 Douglas Christopher Wilson <doug@somethingdoug.com>"
rc
Licensed under the MIT License
Copyright (c) 2011 Dominic Tarr
react
Licensed under the MIT License
Copyright (c) Meta Platforms, Inc. and affiliates.
react-copy-to-clipboard
Licensed under the MIT License
Copyright (c) 2016 Nik Butenko
react-debounce-input
Licensed under the MIT License
Copyright (c) 2016 Nik Butenko
react-docgen
Licensed under the MIT License
Copyright (c) Facebook, Inc. and its affiliates.
react-docgen-typescript
Licensed under the MIT License
Copyright (c) 2016 Pavel Vasek
react-dom
Licensed under the MIT License
Copyright (c) Meta Platforms, Inc. and affiliates.
react-immutable-proptypes
Licensed under the MIT License
Copyright (c) 2015 James Burnett
react-immutable-pure-component
Licensed under the MIT License
Copyright (c) 2017 Piotr Tomasz Monarski
react-inspector
Licensed under the MIT License
Copyright (c) 2017 Xiaoyi Chen
react-is
Licensed under the MIT License
Copyright (c) Meta Platforms, Inc. and affiliates.
react-merge-refs
Licensed under the MIT License
Copyright (c) 2020 Greg Berg√©
react-redux
Licensed under the MIT License
Copyright (c) 2015-present Dan Abramov
react-syntax-highlighter
Licensed under the MIT License
Copyright (c) 2019 Conor Hastings
react-tabs
Licensed under the MIT License
Copyright (c) Matt Zabriskie and Daniel Tschinder
read
Licensed under the ISC License
Copyright (c) Isaac Z. Schlueter and Contributors
read-cmd-shim
Licensed under the ISC License
Copyright (c) 2015, Rebecca Turner <me@re-becca.org>
read-package-json
Licensed under the ISC License
Copyright (c) Isaac Z. Schlueter
read-package-json-fast
Licensed under the ISC License
Copyright (c) npm, Inc. and Contributors
read-package-up
Licensed under the MIT License
Copyright (c) Sindre Sorhus <sindresorhus@gmail.com> (https://sindresorhus.com)
read-pkg
Licensed under the MIT License
Copyright (c) Sindre Sorhus <sindresorhus@gmail.com> (https://sindresorhus.com)
read-pkg-up
Licensed under the MIT License
Copyright (c) Sindre Sorhus <sindresorhus@gmail.com> (https://sindresorhus.com)
readdir-scoped-modules
Licensed under the ISC License
Copyright (c) Isaac Z. Schlueter and Contributors
readdirp
Licensed under the MIT License
Copyright (c) 2012-2019 Thorsten Lorenz, Paul Miller (https://paulmillr.com),Copyright (c) 2012-2019 Thorsten Lorenz, Paul Miller (<https://paulmillr.com>)
real-require
Licensed under the MIT License
Copyright (c) 2021 Paolo Insogna and the real-require contributors
realpath-native
Licensed under the MIT License
Copyright (c) 2017 Simen Bekkhus
rechoir
Licensed under the MIT License
Copyright (c) 2014-2019, 2021 Tyler Kellen <tyler@sleekcode.net>, Blaine Bublitz <blaine.bublitz@gmail.com>, and Eric Schoffstall <yo@contra.io>
redent
Licensed under the MIT License
Copyright (c) Sindre Sorhus <sindresorhus@gmail.com> (https://sindresorhus.com)
redeyed
Licensed under the MIT License
Copyright 2012 Thorsten Lorenz.
redis
Licensed under the MIT License
Copyright (c) 2016-present Node Redis contributors.
redis-errors
Licensed under the MIT License
Copyright (c) 2017 Ruben Bridgewater
redis-parser
Licensed under the MIT License
Copyright (c) 2015 NodeRedis
redoc
Licensed under the MIT License
Copyright (c) 2015-present, Rebilly, Inc.
redux
Licensed under the MIT License
Copyright (c) 2015-present Dan Abramov
redux-immutable
Licensed under the BSD-3-Clause License
Copyright (c) 2016, Gajus Kuizinas (http://gajus.com/)
reflect.getprototypeof
Licensed under the MIT License
Copyright (c) 2021 ECMAScript Shims
refractor
Licensed under the MIT License
Copyright (c) 2017 Titus Wormer <tituswormer@gmail.com>
reftools
Licensed under the BSD-3-Clause License
Copyright (c) 2016, Mermade Software
regenerate
Licensed under the MIT License
Copyright Mathias Bynens <https://mathiasbynens.be/>
regenerate-unicode-properties
Licensed under the MIT License
Copyright Mathias Bynens <https://mathiasbynens.be/>
regenerator-runtime
Licensed under the MIT License
Copyright (c) 2014-present, Facebook, Inc.
regenerator-transform
Licensed under the MIT License
Copyright (c) 2014-present, Facebook, Inc.
regex-not
Licensed under the MIT License
Copyright (c) 2016, 2018, Jon Schlinkert.,Copyright ¬© 2018, Jon Schlinkert.
regexp-tree
Licensed under the MIT License
Copyright (c) 2017 Dmitry Soshnikov
regexp.prototype.flags
Licensed under the MIT License
Copyright (c) 2014 Jordan Harband
regexpp
Licensed under the MIT License
Copyright (c) 2018 Toru Nagashima
regexpu-core
Licensed under the MIT License
Copyright Mathias Bynens <https://mathiasbynens.be/>
registry-auth-token
Licensed under the MIT License
Copyright (c) 2016 Espen Hovlandsdal
registry-url
Licensed under the MIT License
Copyright (c) Sindre Sorhus <sindresorhus@gmail.com> (https://sindresorhus.com)
regjsgen
Licensed under the MIT License
Copyright 2014-2020 Benjamin Tan <https://ofcr.se/>
regjsparser
Licensed under the BSD-2-Clause License
Copyright (c) Julian Viereck and Contributors, All Rights Reserved.
relateurl
Licensed under the MIT License
Copyright (c) 2017 Steven Vachon
release-it
Licensed under the MIT License
Copyright (c) 2018 Lars Kappert
remark-external-links
Licensed under the MIT License
Copyright (c) 2017 C√©dric Delpoux <xuopled@gmail.com>
remark-footnotes
Licensed under the MIT License
Copyright (c) 2020 Titus Wormer <tituswormer@gmail.com>
remark-mdx
Licensed under the MIT License
Copyright (c) 2017 Compositor and Vercel, Inc.
remark-parse
Licensed under the MIT License
"Copyright (c) 2014-2020 Titus Wormer <tituswormer@gmail.com>
Copyright (c) 2011-2014, Christopher Jeffrey (https://github.com/chjj/)"
remark-slug
Licensed under the MIT License
Copyright (c) 2015 Titus Wormer <tituswormer@gmail.com>
remark-squeeze-paragraphs
Licensed under the MIT License
Copyright (c) 2015 Eugene Sharygin
remarkable
Licensed under the MIT License
"Copyright (c) 2014-2016, Jon Schlinkert
Copyright (c) 2014 Jon Schlinkert, Vitaly Puzrin."
remote-git-tags
Licensed under the MIT License
Copyright (c) Sindre Sorhus <sindresorhus@gmail.com> (https://sindresorhus.com)
remove-trailing-separator
Licensed under the ISC License
Copyright (c) 2017 Tomas Sardyha <darsain@gmail.com>
renderkid
Licensed under the MIT License
Copyright (c) 2015 Aria Minaei
repeat-element
Licensed under the MIT License
Copyright (c) 2015-present, Jon Schlinkert.,Copyright ¬© 2018, Jon Schlinkert.
repeat-string
Licensed under the MIT License
Copyright (c) 2014-2015, Jon Schlinkert.,Copyright ¬© 2016, Jon Schlinkert.
repeating
Licensed under the MIT License
Copyright (c) Sindre Sorhus <sindresorhus@gmail.com> (https://sindresorhus.com)
replace-in-file
Licensed under the MIT License
Copyright 2015-2020, Adam Reis, Co-founder at Hello Club
request-progress
Licensed under the MIT License
Copyright (c) 2012 IndigoUnited
request-promise
Licensed under the ISC License
Copyright (c) 2020, Nicolai Kamenzky, Ty Abonil, and contributors
request-promise-core
Licensed under the ISC License
Copyright (c) 2020, Nicolai Kamenzky and contributors
request-promise-native
Licensed under the ISC License
Copyright (c) 2020, Nicolai Kamenzky and contributors
requests-oauthlib
Licensed under the ISC License
Copyright (c) 2014 Kenneth Reitz.
require-directory
Licensed under the MIT License
Copyright (c) 2011 Troy Goode <troygoode@gmail.com>
require-from-string
Licensed under the MIT License
Copyright (c) Vsevolod Strukchinsky <floatdrop@gmail.com> (github.com/floatdrop)
require-in-the-middle
Licensed under the MIT License
Copyright (c) 2016-2019 Thomas Watson Steen
require-main-filename
Licensed under the ISC License
Copyright (c) 2016, Contributors
requires-port
Licensed under the MIT License
Copyright (c) 2015 Unshift.io, Arnout Kazemier, the Contributors.
reselect
Licensed under the MIT License
Copyright (c) 2015-2018 Reselect Contributors
resolve
Licensed under the MIT License
Copyright (c) 2012 James Halliday
resolve-alpn
Licensed under the MIT License
Copyright (c) 2018 Szymon Marczak
resolve-cwd
Licensed under the MIT License
Copyright (c) Sindre Sorhus <sindresorhus@gmail.com> (sindresorhus.com)
resolve-from
Licensed under the MIT License
Copyright (c) Sindre Sorhus <sindresorhus@gmail.com> (sindresorhus.com)
resolve-global
Licensed under the MIT License
Copyright (c) Sindre Sorhus <sindresorhus@gmail.com> (sindresorhus.com)
resolve-pkg
Licensed under the MIT License
Copyright (c) Sindre Sorhus <sindresorhus@gmail.com> (sindresorhus.com)
resolve-pkg-maps
Licensed under the MIT License
Copyright (c) Hiroki Osame <hiroki.osame@gmail.com>
resolve-url
Licensed under the MIT License
Copyright (c) 2014 Simon Lydell
resolve.exports
Licensed under the MIT License
Copyright (c) Luke Edwards <luke.edwards05@gmail.com> (lukeed.com)
response-time
Licensed under the MIT License
"Copyright (c) 2014 Jonathan Ong <me@jongleberry.com>
Copyright (c) 2014-2015 Douglas Christopher Wilson <doug@somethingdoug.com>"
responselike
Licensed under the MIT License
"Copyright (c) Sindre Sorhus <sindresorhus@gmail.com> (https://sindresorhus.com)
Copyright (c) Luke Childs <lukechilds123@gmail.com> (https://lukechilds.co.uk)"
restore-cursor
Licensed under the MIT License
Copyright (c) Sindre Sorhus <sindresorhus@gmail.com> (https://sindresorhus.com)
ret
Licensed under the MIT License
Copyright (C) 2011 by fent
retry-request
Licensed under the MIT License
Copyright (c) 2015 Stephen Sawchuk
reusify
Licensed under the MIT License
Copyright (c) 2015 Matteo Collina
rewire
Licensed under the MIT License
Copyright (c) 2012 Johannes Ewald
rfc4648
Licensed under the MIT License
Copyright ¬© 2022 William R Swanson
rfdc
Licensed under the MIT License
Copyright 2019 "David Mark Clements <david.mark.clements@gmail.com>"
rgb-regex
Licensed under the MIT License
Copyright (c) 2015 John Otander
rimraf
Licensed under the ISC License
Copyright (c) 2011-2022 Isaac Z. Schlueter and Contributors
ripemd160
Licensed under the MIT License
Copyright (c) 2016 crypto-browserify
rollup
Licensed under the MIT License
Copyright (c) 2017 these people
rosters
Licensed under the ISC License
Copyright (c) 2022 Test Results Reporter
rsc.io/binaryregexp
Licensed under the BSD-3-Clause License
Copyright (c) 2009 The Go Authors. All rights reserved.
rsc.io/pdf
Licensed under the BSD-3-Clause License
Copyright (c) 2009 The Go Authors. All rights reserved.
rsc.io/quote/v3
Licensed under the BSD-3-Clause License
Copyright (c) 2009 The Go Authors. All rights reserved.
rsvp
Licensed under the MIT License
Copyright (c) 2014 Yehuda Katz, Tom Dale, Stefan Penner and contributors
rtrim
Licensed under the MIT License
Copyright (c) 2014 A Medium Corporation
run-applescript
Licensed under the MIT License
Copyright (c) Sindre Sorhus <sindresorhus@gmail.com> (https://sindresorhus.com)
run-async
Licensed under the MIT License
Copyright (c) 2014 Simon Boudrias,Copyright (c) 2014 Simon Boudrias (twitter: @vaxilart)
run-node
Licensed under the MIT License
Copyright (c) Sindre Sorhus <sindresorhus@gmail.com> (https://sindresorhus.com)
run-parallel
Licensed under the MIT License
Copyright (c) Feross Aboukhadijeh
run-queue
Licensed under the ISC License
Copyright Rebecca Turner
run-series
Licensed under the MIT License
Copyright (c) Feross Aboukhadijeh
sade
Licensed under the MIT License
Copyright (c) Luke Edwards <luke.edwards05@gmail.com> (https://lukeed.com)
safe-array-concat
Licensed under the MIT License
Copyright (c) 2023 Jordan Harband
safe-buffer
Licensed under the MIT License
Copyright (c) Feross Aboukhadijeh
safe-regex-test
Licensed under the MIT License
Copyright (c) 2022 Jordan Harband
safe-stable-stringify
Licensed under the MIT License
Copyright (c) Ruben Bridgewater
safer-buffer
Licensed under the MIT License
Copyright (c) 2018 Nikita Skovoroda <chalkerx@gmail.com>
sass
Licensed under the MIT License
Copyright (c) 2016, Google Inc.
sass-loader
Licensed under the MIT License
Copyright JS Foundation and other contributors
scheduler
Licensed under the MIT License
Copyright (c) Meta Platforms, Inc. and affiliates.
schema-utils
Licensed under the MIT License
Copyright JS Foundation and other contributors
scripty
Licensed under the MIT License
Copyright (c) 2016 Test Double, LLC.
search-query-parser
Licensed under the MIT License
Copyright (c) 2014 retraceio,Copyright (c) 2014
selfsigned
Licensed under the MIT License
Copyright (c) 2013 Jos√©¬†F. Romaniello
semantic-release
Licensed under the MIT License
Copyright (c) 2017 Contributors
semver
Licensed under the ISC License
Copyright (c) Isaac Z. Schlueter and Contributors
semver-diff
Licensed under the MIT License
Copyright (c) Sindre Sorhus <sindresorhus@gmail.com> (https://sindresorhus.com)
semver-regex
Licensed under the MIT License
Copyright (c) Sindre Sorhus <sindresorhus@gmail.com> (https://sindresorhus.com)
semver-sort
Licensed under the MIT License
Copyright (c) ragingwind <ragingwind@gmail.com> (ragingwind.me)
send
Licensed under the MIT License
"Copyright (c) 2012 TJ Holowaychuk
Copyright (c) 2014-2022 Douglas Christopher Wilson"
serialize-error
Licensed under the MIT License
Copyright (c) Sindre Sorhus <sindresorhus@gmail.com> (https://sindresorhus.com)
serialize-javascript
Licensed under the BSD-3-Clause License
Copyright 2014 Yahoo! Inc.
serve-index
Licensed under the MIT License
"Copyright (c) 2010 Sencha Inc.
Copyright (c) 2011 LearnBoost
Copyright (c) 2011 TJ Holowaychuk
Copyright (c) 2014-2015 Douglas Christopher Wilson"
serve-static
Licensed under the MIT License
"Copyright (c) 2010 Sencha Inc.
Copyright (c) 2011 LearnBoost
Copyright (c) 2011 TJ Holowaychuk
Copyright (c) 2014-2016 Douglas Christopher Wilson"
set-blocking
Licensed under the ISC License
Copyright (c) 2016, Contributors
set-cookie-parser
Licensed under the MIT License
Copyright (c) 2015 Nathan Friedly <nathan@nfriedly.com> (http://nfriedly.com/)
set-function-length
Licensed under the MIT License
Copyright (c) Jordan Harband and contributors
set-function-name
Licensed under the MIT License
Copyright (c) Jordan Harband and contributors
set-value
Licensed under the MIT License
Copyright (c) 2014-present, Jon Schlinkert.,Copyright ¬© 2021, Jon Schlinkert.
setimmediate
Licensed under the MIT License
Copyright (c) 2012 Barnesandnoble.com, llc, Donavon West, and Domenic Denicola
setprototypeof
Licensed under the ISC License
Copyright (c) 2015, Wes Todd
shallow-clone
Licensed under the MIT License
Copyright (c) 2015-present, Jon Schlinkert.,Copyright ¬© 2019, Jon Schlinkert.
shallowequal
Licensed under the MIT License
Copyright (c) 2017 Alberto Leal <mailforalberto@gmail.com> (github.com/dashed)
shebang-command
Licensed under the MIT License
Copyright (c) Kevin M√•rtensson <kevinmartensson@gmail.com> (github.com/kevva)
shebang-regex
Licensed under the MIT License
Copyright (c) Sindre Sorhus <sindresorhus@gmail.com> (https://sindresorhus.com)
shell-quote
Licensed under the MIT License
Copyright (c) 2013 James Halliday (mail@substack.net)
shelljs
Licensed under the BSD-3-Clause License
Copyright (c) 2012, Artur Adib <arturadib@gmail.com>
shellwords
Licensed under the MIT License
Copyright (C) 2011-2022 by Jimmy Cuadra
shimmer
Licensed under the 0BSD License
Copyright (c) 2013-2019, Forrest L Norvell
should
Licensed under the MIT License
"Copyright(c) 2010-2013 TJ Holowaychuk <tj@vision-media.ca>
Copyright(c) 2013-2017 Denis Bardadym <bardadymchik@gmail.com>"
should-equal
Licensed under the MIT License
Copyright (c) 2014
should-format
Licensed under the MIT License
Copyright (c) 2014
should-type
Licensed under the MIT License
Copyright (c) 2014
should-type-adaptors
Licensed under the MIT License
Copyright (c) 2016 Should.js assertion library
should-util
Licensed under the MIT License
Copyright (c) 2016 Should.js assertion library
side-channel
Licensed under the MIT License
Copyright (c) 2019 Jordan Harband
siginfo
Licensed under the ISC License
Copyright (c) 2017, Emil Bay <github@tixz.dk>
signal-exit
Licensed under the ISC License
Copyright (c) 2015-2022 Benjamin Coe, Isaac Z. Schlueter, and Contributors
signale
Licensed under the MIT License
Copyright (c) 2018 - present Klaus Sinani <klaussinani@gmail.com>
simple-concat
Licensed under the MIT License
Copyright (c) Feross Aboukhadijeh
simple-get
Licensed under the MIT License
Copyright (c) Feross Aboukhadijeh
simple-git
Licensed under the MIT License
Copyright (c) 2022 Steve King
simple-swizzle
Licensed under the MIT License
Copyright (c) 2015 Josh Junon
simple-update-notifier
Licensed under the MIT License
Copyright (c) 2022 Alex Brazier
simple-websocket
Licensed under the MIT License
Copyright (c) Feross Aboukhadijeh
sirv
Licensed under the MIT License
Copyright (c) Luke Edwards <luke.edwards05@gmail.com> (https://lukeed.com)
sisteransi
Licensed under the MIT License
Copyright (c) 2018 Terkel Gjervig Nielsen
six
Licensed under the MIT License
Copyright (c) 2010-2020 Benjamin Peterson
skin-tone
Licensed under the MIT License
Copyright (c) Sindre Sorhus <sindresorhus@gmail.com> (https://sindresorhus.com)
slash
Licensed under the MIT License
Copyright (c) Sindre Sorhus <sindresorhus@gmail.com> (https://sindresorhus.com)
slice-ansi
Licensed under the MIT License
"Copyright (c) DC <threedeecee@gmail.com>
Copyright (c) Sindre Sorhus <sindresorhus@gmail.com> (https://sindresorhus.com)"
slugify
Licensed under the MIT License
Copyright (c) Simeon Velichkov <simeonvelichkov@gmail.com>
smart-buffer
Licensed under the MIT License
Copyright (c) 2013-2017 Josh Glazebrook
snapdragon
Licensed under the MIT License
Copyright (c) 2015-2018, Jon Schlinkert.,Copyright ¬© 2018, Jon Schlinkert.
snapdragon-node
Licensed under the MIT License
Copyright (c) 2017-present, Jon Schlinkert.,Copyright ¬© 2018, Jon Schlinkert.
snapdragon-util
Licensed under the MIT License
Copyright (c) 2017-2018, Jon Schlinkert.,Copyright ¬© 2018, Jon Schlinkert.
sockjs
Licensed under the MIT License
Copyright (c) 2011-2019 The sockjs Authors.
sockjs-client
Licensed under the MIT License
Copyright (c) 2011-2018 The sockjs-client Authors.
socks
Licensed under the MIT License
Copyright (c) 2013 Josh Glazebrook
socks-proxy-agent
Licensed under the MIT License
Copyright (c) 2013 Nathan Rajlich &lt;nathan@tootallnate.net&gt;
sonic-boom
Licensed under the MIT License
Copyright (c) 2017 Matteo Collina
sort-keys
Licensed under the MIT License
Copyright (c) Sindre Sorhus <sindresorhus@gmail.com> (https://sindresorhus.com)
source-list-map
Licensed under the MIT License
Copyright 2017 JS Foundation,Copyright (c) 2017 JS Foundation
source-map
Licensed under the BSD-3-Clause License
Copyright (c) 2009-2011, Mozilla Foundation and contributors
source-map-js
Licensed under the BSD-3-Clause License
Copyright (c) 2009-2011, Mozilla Foundation and contributors
source-map-resolve
Licensed under the MIT License
"Copyright (c) 2014, 2015, 2016, 2017, 2018, 2019, 2020 Simon Lydell
Copyright (c) 2019 ZHAO Jinxiang"
source-map-support
Licensed under the MIT License
Copyright (c) 2014 Evan Wallace
source-map-url
Licensed under the MIT License
Copyright (c) 2014 Simon Lydell
sourcemap-codec
Licensed under the MIT License
Copyright (c) 2015 Rich Harris
space-separated-tokens
Licensed under the MIT License
Copyright (c) 2016 Titus Wormer <tituswormer@gmail.com>
spawn-command
Licensed under the MIT License
Copyright (C) 2011 by Maciej Ma≈Çecki
spawn-error-forwarder
Licensed under the MIT License
Copyright (c) 2014 Ben Drucker
spawn-sync
Licensed under the MIT License
Copyright (c) 2014 Forbes Lindesay
spdx-expression-parse
Licensed under the MIT License
Copyright (c) 2015 Kyle E. Mitchell & other authors listed in AUTHORS
spex
Licensed under the MIT License
Copyright ¬© 2020 Vitaly Tomilov;
split
Licensed under the MIT License
Copyright (c) 2011 Dominic Tarr
split-on-first
Licensed under the MIT License
Copyright (c) Sindre Sorhus <sindresorhus@gmail.com> (https://sindresorhus.com)
split-string
Licensed under the MIT License
Copyright (c) 2015-present, Jon Schlinkert.,Copyright ¬© 2019, Jon Schlinkert.
split2
Licensed under the ISC License
Copyright (c) 2014-2018, Matteo Collina <hello@matteocollina.com>,Copyright (c) 2014-2021, Matteo Collina <hello@matteocollina.com>
splitpanes
Licensed under the MIT License
Copyright (c) 2018 Antoni Andre
sprintf-js
Licensed under the BSD-3-Clause License
Copyright (c) 2007-present, Alexandru MƒÉrƒÉ»ôteanu <hello@alexei.ro>
ssh2
Licensed under the MIT License
Copyright Brian White. All rights reserved.
sshpk
Licensed under the MIT License
Copyright Joyent, Inc. All rights reserved.
ssri
Licensed under the ISC License
Copyright 2021 (c) npm, Inc.
stable
Licensed under the MIT License
Copyright (C) 2018 Angry Bytes and contributors.
stack-trace
Licensed under the MIT License
Copyright (c) 2011 Felix Geisend√∂rfer (felix@debuggable.com)
stack-utils
Licensed under the MIT License
Copyright (c) 2016-2022 Isaac Z. Schlueter <i@izs.me>, James Talmage <james@talmage.io> (github.com/jamestalmage), and Contributors
stackframe
Licensed under the MIT License
Copyright (c) 2017 Eric Wendelin and other contributors
stampit
Licensed under the MIT License
Copyright (c) 2013 Eric Elliott.
standard-version
Licensed under the ISC License
Copyright (c) 2016, Contributors
state-toggle
Licensed under the MIT License
Copyright (c) 2016 Titus Wormer <tituswormer@gmail.com>
static-extend
Licensed under the MIT License
Copyright (c) 2016, Jon Schlinkert.,Copyright ¬© 2016, Jon Schlinkert.
statuses
Licensed under the MIT License
"Copyright (c) 2014 Jonathan Ong <me@jongleberry.com>
Copyright (c) 2016 Douglas Christopher Wilson <doug@somethingdoug.com>"
std-env
Licensed under the MIT License
Copyright (c) Pooya Parsa <pooya@pi0.io>
stdin-discarder
Licensed under the MIT License
Copyright (c) Sindre Sorhus <sindresorhus@gmail.com> (https://sindresorhus.com)
stealthy-require
Licensed under the ISC License
Copyright (c) 2019, Nicolai Kamenzky and contributors
stickyfill
Licensed under the MIT License
"Copyright (c) 2014 Oleg Korsunsky
Copyright (c) 2014 Automattic Inc."
stop-iteration-iterator
Licensed under the MIT License
Copyright (c) 2023 Jordan Harband
store2
Licensed under the MIT License
Copyright (c) 2017 Nathan Bubna
stream-browserify
Licensed under the MIT License
Copyright (c) James Halliday
stream-combiner
Licensed under the MIT License
Copyright (c) 2012 'Dominic Tarr'
stream-each
Licensed under the MIT License
Copyright (c) 2015 Mathias Buus
stream-events
Licensed under the MIT License
Copyright (c) 2018 Stephen Sawchuk
stream-http
Licensed under the MIT License
Copyright (c) 2015 John Hiesey
stream-shift
Licensed under the MIT License
Copyright (c) 2016 Mathias Buus
stream-to-array
Licensed under the MIT License
Copyright (c) 2014 Jonathan Ong me@jongleberry.com
streamx
Licensed under the MIT License
Copyright (c) 2019 Mathias Buus
strict-uri-encode
Licensed under the MIT License
Copyright (c) Kevin M√•rtensson <kevinmartensson@gmail.com> (github.com/kevva)
string-argv
Licensed under the MIT License
Copyright 2014 Anthony McCormick
string-length
Licensed under the MIT License
Copyright (c) Sindre Sorhus <sindresorhus@gmail.com> (https://sindresorhus.com)
string-natural-compare
Licensed under the MIT License
Copyright (c) 2015-2016 Nathan Woltman
string-width
Licensed under the MIT License
Copyright (c) Sindre Sorhus <sindresorhus@gmail.com> (https://sindresorhus.com)
string.prototype.matchall
Licensed under the MIT License
Copyright (C) 2015 Jordan Harband
string.prototype.padend
Licensed under the MIT License
Copyright (c) 2015 EcmaScript Shims
string.prototype.trim
Licensed under the MIT License
Copyright (C) 2015 Jordan Harband
string.prototype.trimend
Licensed under the MIT License
Copyright (c) 2017 Khaled Al-Ansari
string.prototype.trimleft
Licensed under the MIT License
Copyright (C) 2015 Jordan Harband
string.prototype.trimright
Licensed under the MIT License
Copyright (C) 2015 Jordan Harband
string.prototype.trimstart
Licensed under the MIT License
Copyright (c) 2017 Khaled Al-Ansari
stringify-object
Licensed under the BSD-2-Clause License
Copyright (c) 2015, Yeoman team
stringify-package
Licensed under the ISC License
Copyright npm, Inc
strip-ansi
Licensed under the MIT License
Copyright (c) Sindre Sorhus <sindresorhus@gmail.com> (https://sindresorhus.com)
strip-bom
Licensed under the MIT License
Copyright (c) Sindre Sorhus <sindresorhus@gmail.com> (https://sindresorhus.com)
strip-eof
Licensed under the MIT License
Copyright (c) Sindre Sorhus <sindresorhus@gmail.com> (https://sindresorhus.com)
strip-final-newline
Licensed under the MIT License
Copyright (c) Sindre Sorhus <sindresorhus@gmail.com> (https://sindresorhus.com)
strip-indent
Licensed under the MIT License
Copyright (c) Sindre Sorhus <sindresorhus@gmail.com> (https://sindresorhus.com)
strip-json-comments
Licensed under the MIT License
Copyright (c) Sindre Sorhus <sindresorhus@gmail.com> (https://sindresorhus.com)
strip-literal
Licensed under the MIT License
Copyright (c) 2022 Anthony Fu <https://github.com/antfu>
strnum
Licensed under the MIT License
Copyright (c) 2021 Natural Intelligence
stubs
Licensed under the MIT License
Copyright (c) 2017 Stephen Sawchuk
style-loader
Licensed under the MIT License
Copyright JS Foundation and other contributors
style-to-object
Licensed under the MIT License
Copyright (c) 2017 Menglin "Mark" Xu <mark@remarkablemark.org>
styled-components
Licensed under the MIT License
Copyright (c) 2016-present Glen Maddern and Maximilian Stoiber
stylehacks
Licensed under the MIT License
Copyright (c) Ben Briggs <beneb.info@gmail.com> (http://beneb.info)
super-regex
Licensed under the MIT License
Copyright (c) Sindre Sorhus <sindresorhus@gmail.com> (https://sindresorhus.com)
superagent
Licensed under the MIT License
Copyright (c) 2014-2016 TJ Holowaychuk <tj@vision-media.ca>
supertest
Licensed under the MIT License
Copyright (c) 2014 TJ Holowaychuk <tj@vision-media.ca>
supports-color
Licensed under the MIT License
Copyright (c) Sindre Sorhus <sindresorhus@gmail.com> (https://sindresorhus.com)
supports-hyperlinks
Licensed under the MIT License
Copyright (c) James Talmage <james@talmage.io> (github.com/jamestalmage)
supports-preserve-symlinks-flag
Licensed under the MIT License
Copyright (c) 2022 Inspect JS
sveltedoc-parser
Licensed under the MIT License
Copyright (c) 2020 amulyukin-labs (alexprey)
svg-baker
Licensed under the MIT License
Copyright 2018 JetBrains s.r.o.
svg-baker-runtime
Licensed under the MIT License
Copyright 2018 JetBrains s.r.o.
svg-element-attributes
Licensed under the MIT License
Copyright (c) 2017 Titus Wormer <tituswormer@gmail.com>
svg-sprite-loader
Licensed under the MIT License
Copyright (c) 2017 Stas Kurilov (kisenka)
svg-tags
Licensed under the MIT License
Copyright (c) 2014 Athan Reines.
svgo
Licensed under the MIT License
Copyright (c) Kir Belevich
swagger-jsdoc
Licensed under the MIT License
"Copyright (c) 2013 Fliptoo <fliptoo.studio@gmail.com>
Copyright (c) 2015 devlouisc
Copyright (c) 2015 Surnet"
swagger-parser
Licensed under the MIT License
Copyright (c) 2015 James Messinger
swagger-ui-express
Licensed under the MIT License
Copyright (c) 2018 Scott IT London
swagger2openapi
Licensed under the BSD-3-Clause License
Copyright (c) 2016, Mermade Software
symbol-tree
Licensed under the MIT License
Copyright (c) 2015 Joris van der Wel
synchronous-promise
Licensed under the BSD-3-Clause License
Copyright (c) 2016, Davyd McColl
synckit
Licensed under the MIT License
Copyright (c) 2021 UnTS
systeminformation
Licensed under the MIT License
Copyright (c) 2014-2024 Sebastian Hildebrandt
table
Licensed under the BSD-3-Clause License
Copyright (c) 2018, Gajus Kuizinas (http://gajus.com/)
tapable
Licensed under the MIT License
Copyright JS Foundation and other contributors
tar
Licensed under the ISC License
Copyright (c) Isaac Z. Schlueter and Contributors
tar-fs
Licensed under the MIT License
Copyright (c) 2014 Mathias Buus
tar-stream
Licensed under the MIT License
Copyright (c) 2014 Mathias Buus
tcomb
Licensed under the MIT License
Copyright (c) 2014 Giulio Canti
tcomb-validation
Licensed under the MIT License
Copyright (c) 2014 Giulio Canti
tdigest
Licensed under the MIT License
Copyright (c) 2015 Will Welch
temp-dir
Licensed under the MIT License
Copyright (c) Sindre Sorhus <sindresorhus@gmail.com> (https://sindresorhus.com)
tempy
Licensed under the MIT License
Copyright (c) Sindre Sorhus <sindresorhus@gmail.com> (https://sindresorhus.com)
terminal-link
Licensed under the MIT License
Copyright (c) Sindre Sorhus <sindresorhus@gmail.com> (https://sindresorhus.com)
terser-webpack-plugin
Licensed under the MIT License
Copyright JS Foundation and other contributors
test-results-parser
Licensed under the MIT License
Copyright (c) 2021 test-results-reporter
test-results-reporter
Licensed under the ISC License
Copyright (c) 2021 Anudeep
testcontainers
Licensed under the MIT License
Copyright (c) 2018 - 2023 Cristian Greco
text-extensions
Licensed under the MIT License
Copyright (c) Sindre Sorhus <sindresorhus@gmail.com> (https://sindresorhus.com)
text-hex
Licensed under the MIT License
Copyright (c) 2014-2015 Arnout Kazemier <opensource@3rd-Eden.com>
thenify
Licensed under the MIT License
Copyright (c) 2014-2016 Jonathan Ong me@jongleberry.com and Contributors
thenify-all
Licensed under the MIT License
Copyright (c) 2014 Jonathan Ong me@jongleberry.com
thread-loader
Licensed under the MIT License
Copyright JS Foundation and other contributors
thread-stream
Licensed under the MIT License
Copyright (c) 2021 Matteo Collina
throat
Licensed under the MIT License
Copyright (c) 2013 Forbes Lindesay
through
Licensed under the MIT License
Copyright (c) 2011 Dominic Tarr
through2
Licensed under the MIT License
**Copyright (c) Rod Vagg (the "Original Author") and additional contributors**
thunky
Licensed under the MIT License
Copyright (c) 2018 Mathias Buus
time-span
Licensed under the MIT License
Copyright (c) Sindre Sorhus <sindresorhus@gmail.com> (https://sindresorhus.com)
timeout-decorator
Licensed under the MIT License
Copyright (c) 2012-2014 Patrick Ng
timers-ext
Licensed under the ISC License
Copyright (c) 2013-2018, Mariusz Nowak, @medikoo, medikoo.com
timsort
Licensed under the MIT License
Copyright (c) 2015 Marco Ziccardi
tiny-emitter
Licensed under the MIT License
Copyright (c) 2017 Scott Corgan
tiny-lru
Licensed under the BSD-3-Clause License
Copyright (c) 2022, Jason Mulligan
tiny-relative-date
Licensed under the MIT License
Copyright (c) 2017 Joseph Wynn
tinybench
Licensed under the MIT License
Copyright (c) 2022 Tinylibs
tinyspy
Licensed under the MIT License
Copyright (c) 2022 Tinylibs
tippy.js
Licensed under the MIT License
Copyright (c) 2017-present atomiks
titleize
Licensed under the MIT License
Copyright (c) Sindre Sorhus <sindresorhus@gmail.com> (https://sindresorhus.com)
tmp
Licensed under the MIT License
Copyright (c) 2014 KARASZI Istv√°n
to-arraybuffer
Licensed under the MIT License
Copyright (c) 2016 John Hiesey
to-fast-properties
Licensed under the MIT License
"Copyright (c) Petka Antonov
Copyright (c) Benjamin Gruenbaum
Copyright (c) John-David Dalton
Copyright (c) Sindre Sorhus"
to-object-path
Licensed under the MIT License
Copyright (c) 2015-2016, Jon Schlinkert.,Copyright ¬© 2015 Jon Schlinkert
to-readable-stream
Licensed under the MIT License
Copyright (c) Sindre Sorhus <sindresorhus@gmail.com> (https://sindresorhus.com)
to-regex
Licensed under the MIT License
Copyright (c) 2016-2018, Jon Schlinkert.,Copyright ¬© 2018, Jon Schlinkert.
to-regex-range
Licensed under the MIT License
Copyright (c) 2015-present, Jon Schlinkert.,Copyright ¬© 2019, Jon Schlinkert.
toggle-selection
Licensed under the MIT License
Copyright (c) 2017 sudodoki <smd.deluzion@gmail.com>
toidentifier
Licensed under the MIT License
Copyright (c) 2016 Douglas Christopher Wilson <doug@somethingdoug.com>
totalist
Licensed under the MIT License
Copyright (c) Luke Edwards <luke.edwards05@gmail.com> (lukeed.com)
touch
Licensed under the ISC License
Copyright (c) Isaac Z. Schlueter
tough-cookie
Licensed under the BSD-3-Clause License
Copyright (c) 2015, Salesforce.com, Inc.
tr46
Licensed under the MIT License
Copyright (c) Sebastian Mayr
tree-kill
Licensed under the MIT License
Copyright (c) 2018 Peter Krumins
tree-sitter
Licensed under the MIT License
Copyright (c) 2014 maxbrunsfeld
tree-sitter-yaml
Licensed under the MIT License
Copyright (c) Ika <ikatyang@gmail.com> (https://github.com/ikatyang)
treeverse
Licensed under the ISC License
Copyright (c) npm, Inc. and Contributors
trim
Licensed under the MIT License
Copyright (c) 2012 TJ Holowaychuk &lt;tj@vision-media.ca&gt;
trim-newlines
Licensed under the MIT License
Copyright (c) Sindre Sorhus <sindresorhus@gmail.com> (https://sindresorhus.com)
trim-off-newlines
Licensed under the MIT License
Copyright (c) Steve Mao <maochenyan@gmail.com> (github.com/stevemao)
trim-right
Licensed under the MIT License
Copyright (c) Sindre Sorhus <sindresorhus@gmail.com> (https://sindresorhus.com)
trim-trailing-lines
Licensed under the MIT License
Copyright (c) 2015 Titus Wormer <mailto:tituswormer@gmail.com>
triple-beam
Licensed under the MIT License
Copyright (c) 2017 winstonjs
trough
Licensed under the MIT License
Copyright (c) 2016 Titus Wormer <tituswormer@gmail.com>
ts-dedent
Licensed under the MIT License
Copyright (c) 2018 Tamino Martinius
ts-jest
Licensed under the MIT License
Copyright (c) 2016-2018
ts-loader
Licensed under the MIT License
Copyright (c) 2015-present TypeStrong
ts-mockito
Licensed under the MIT License
Copyright (c) 2016 NagRock
ts-node
Licensed under the MIT License
Copyright (c) 2014 Blake Embrey (hello@blakeembrey.com)
ts-node-dev
Licensed under the MIT License
"Copyright (c) 2014‚Äì2015 Felix Gnass
Copyright (c) 2015 Daniel Gasienica"
tsc-alias
Licensed under the MIT License
Copyright (c) 2018 Justkey
tsconfig
Licensed under the MIT License
Copyright (c) 2015 TypeStrong
tsconfig-paths
Licensed under the MIT License
Copyright (c) 2016 Jonas Kello
tslib
Licensed under the Apache-2.0 License
Copyright (c) Microsoft Corporation.
tsutils
Licensed under the MIT License
Copyright (c) 2017 Klaus Meinhardt
tsx
Licensed under the MIT License
Copyright (c) Hiroki Osame <hiroki.osame@gmail.com>
tsyringe
Licensed under the MIT License
Copyright (c) Microsoft Corporation. All rights reserved.
tuf-js
Licensed under the MIT License
Copyright (c) 2022 GitHub and the TUF Contributors
tunnel
Licensed under the MIT License
Copyright (c) 2012 Koichi Kobayashi
type
Licensed under the ISC License
Copyright (c) 2019-2022, Mariusz Nowak, @medikoo, medikoo.com
type-check
Licensed under the MIT License
Copyright (c) George Zahariev
type-detect
Licensed under the MIT License
Copyright (c) 2013 Jake Luer <jake@alogicalparadox.com> (http://alogicalparadox.com)
type-fest
Licensed under the MIT License
Copyright (c) Sindre Sorhus <sindresorhus@gmail.com> (https://sindresorhus.com)
type-is
Licensed under the MIT License
"Copyright (c) 2014 Jonathan Ong <me@jongleberry.com>
Copyright (c) 2014-2015 Douglas Christopher Wilson <doug@somethingdoug.com>"
typed-array-buffer
Licensed under the MIT License
Copyright (c) 2023 Jordan Harband
typed-array-byte-length
Licensed under the MIT License
Copyright (c) 2020 Inspect JS
typed-array-byte-offset
Licensed under the MIT License
Copyright (c) 2020 Inspect JS
typed-array-length
Licensed under the MIT License
Copyright (c) 2020 Inspect JS
typedarray-to-buffer
Licensed under the MIT License
Copyright (c) Feross Aboukhadijeh
ufo
Licensed under the MIT License
Copyright (c) Pooya Parsa <pooya@pi0.io>
uid-safe
Licensed under the MIT License
"Copyright (c) 2014 Jonathan Ong <me@jongleberry.com>
Copyright (c) 2015-2017 Douglas Christopher Wilson <doug@somethingdoug.com>"
unbox-primitive
Licensed under the MIT License
Copyright (c) 2019 Jordan Harband
undefsafe
Licensed under the MIT License
Copyright ¬© 2016 Remy Sharp, http://remysharp.com <remy@remysharp.com>
underscore
Licensed under the MIT License
Copyright (c) 2009-2022 Jeremy Ashkenas, Julian Gonggrijp, and DocumentCloud and Investigative Reporters & Editors
undici
Licensed under the MIT License
Copyright (c) Matteo Collina and Undici contributors
undici-types
Licensed under the MIT License
Copyright (c) Matteo Collina and Undici contributors
unfetch
Licensed under the MIT License
Copyright (c) 2017 Jason Miller
unherit
Licensed under the MIT License
Copyright (c) 2015 Titus Wormer <tituswormer@gmail.com>
unicode-canonical-property-names-ecmascript
Licensed under the MIT License
Copyright Mathias Bynens <https://mathiasbynens.be/>
unicode-emoji-modifier-base
Licensed under the MIT License
Copyright Mathias Bynens <https://mathiasbynens.be/>
unicode-match-property-ecmascript
Licensed under the MIT License
Copyright Mathias Bynens <https://mathiasbynens.be/>
unicode-match-property-value-ecmascript
Licensed under the MIT License
Copyright Mathias Bynens <https://mathiasbynens.be/>
unicode-property-aliases-ecmascript
Licensed under the MIT License
Copyright Mathias Bynens <https://mathiasbynens.be/>
unicorn-magic
Licensed under the MIT License
Copyright (c) Sindre Sorhus <sindresorhus@gmail.com> (https://sindresorhus.com)
unidecode
Licensed under the 0BSD License
Copyright (c) 2013, Francois-Guillaume Ribreau <node@fgribreau.com>
unified
Licensed under the MIT License
Copyright (c) 2015 Titus Wormer <tituswormer@gmail.com>
union-value
Licensed under the MIT License
Copyright (c) 2015-present, Jon Schlinkert.,Copyright ¬© 2019, Jon Schlinkert.
uniqs
Licensed under the MIT License
Copyright 2018 Felix Gnass <fgnass@gmail.com>
unique-filename
Licensed under the ISC License
Copyright npm, Inc
unique-slug
Licensed under the ISC License
Copyright npm, Inc
unique-string
Licensed under the MIT License
Copyright (c) Sindre Sorhus <sindresorhus@gmail.com> (https://sindresorhus.com)
unist-builder
Licensed under the MIT License
Copyright (c) 2015 Eugene Sharygin
unist-util-generated
Licensed under the MIT License
Copyright (c) 2016 Titus Wormer <tituswormer@gmail.com>
unist-util-is
Licensed under the MIT License
Copyright (c) 2015 Titus Wormer <tituswormer@gmail.com>
unist-util-position
Licensed under the MIT License
Copyright (c) 2015 Titus Wormer <tituswormer@gmail.com>
unist-util-remove
Licensed under the MIT License
Copyright (c) 2016 Eugene Sharygin
unist-util-remove-position
Licensed under the MIT License
Copyright (c) 2016 Titus Wormer <tituswormer@gmail.com>
unist-util-stringify-position
Licensed under the MIT License
Copyright (c) 2016 Titus Wormer <tituswormer@gmail.com>
unist-util-visit
Licensed under the MIT License
Copyright (c) 2015 Titus Wormer <tituswormer@gmail.com>
unist-util-visit-parents
Licensed under the MIT License
Copyright (c) 2016 Titus Wormer <tituswormer@gmail.com>
universal-user-agent
Licensed under the ISC License
Copyright (c) 2018-2021, Gregor Martynus (https://github.com/gr2m)
universalify
Licensed under the MIT License
Copyright (c) 2017, Ryan Zimmerman <opensrc@ryanzim.com>
unpipe
Licensed under the MIT License
Copyright (c) 2015 Douglas Christopher Wilson <doug@somethingdoug.com>
unplugin
Licensed under the MIT License
Copyright (c) 2021-PRESENT Nuxt Contrib
unquote
Licensed under the MIT License
Copyright (c) 2017 Cameron Lakenen,Copyright 2017 Cameron Lakenen
unraw
Licensed under the MIT License
Copyright (c) 2019 Ian Sanders
untildify
Licensed under the MIT License
Copyright (c) Sindre Sorhus <sindresorhus@gmail.com> (https://sindresorhus.com)
unzip-stream
Licensed under the MIT License
"Copyright (c) 2017 Michal Hruby
Copyright (c) 2012 - 2013 Near Infinity Corporation"
upath
Licensed under the MIT License
Copyright(c) 2014-2020 Angelos Pikoulas (agelos.pikoulas@gmail.com)
update-browserslist-db
Licensed under the MIT License
Copyright 2022 Andrey Sitnik <andrey@sitnik.ru> and other contributors
update-notifier
Licensed under the BSD-2-Clause License
Copyright Google
urijs
Licensed under the MIT License
Copyright (c) 2011 Rodney Rehm
urix
Licensed under the MIT License
Copyright (c) 2013 Simon Lydell
url
Licensed under the MIT License
Copyright 2014 Joyent, Inc. and other Node contributors.
url-join
Licensed under the MIT License
Copyright (c) 2015 Jos√© F. Romaniello
url-loader
Licensed under the MIT License
Copyright JS Foundation and other contributors
url-parse
Licensed under the MIT License
Copyright (c) 2015 Unshift.io, Arnout Kazemier, the Contributors.
url-slug
Licensed under the MIT License
Copyright (c) stldo
url-template
Licensed under the 0BSD License
Copyright (c) 2012-2014, Bram Stein
url-value-parser
Licensed under the MIT-0 License
Copyright (c) 2022 Konstantin Pogorelov
urllib3
Licensed under the MIT License
Copyright (c) 2008-2020 Andrey Petrov and contributors.
urlpattern-polyfill
Licensed under the MIT License
Copyright 2020 Intel Corporation
use
Licensed under the MIT License
Copyright (c) 2015-present, Jon Schlinkert.,Copyright ¬© 2018, Jon Schlinkert.
utf8
Licensed under the MIT License
Copyright Mathias Bynens <https://mathiasbynens.be/>
util
Licensed under the MIT License
Copyright Joyent, Inc. and other Node contributors. All rights reserved.
util-deprecate
Licensed under the MIT License
Copyright (c) 2014 Nathan Rajlich <nathan@tootallnate.net>,Copyright (c) 2014 Nathan Rajlich <nathan@tootallnate.net>
util.promisify
Licensed under the MIT License
Copyright (c) 2017 Jordan Harband
utila
Licensed under the MIT License
Copyright (c) 2014 Aria Minaei
utils-merge
Licensed under the MIT License
Copyright (c) 2013-2017 Jared Hanson,Copyright (c) 2013-2017 Jared Hanson <http://jaredhanson.net/>
uuid
Licensed under the MIT License
Copyright (c) 2010-2020 Robert Kieffer and other contributors
uuid-browser
Licensed under the MIT License
Copyright (c) 2017 Heiko Mathes
v8-compile-cache
Licensed under the MIT License
Copyright (c) 2019 Andres Suarez
v8-compile-cache-lib
Licensed under the MIT License
Copyright (c) 2019 Andres Suarez
v8-to-istanbul
Licensed under the ISC License
Copyright (c) 2017, Contributors
validate-npm-package-name
Licensed under the ISC License
Copyright (c) 2015, npm, Inc
validator
Licensed under the MIT License
Copyright (c) 2018 Chris O'Hara <cohara87@gmail.com>
vary
Licensed under the MIT License
Copyright (c) 2014-2017 Douglas Christopher Wilson
vendors
Licensed under the MIT License
Copyright (c) 2016 Titus Wormer <tituswormer@gmail.com>
verror
Licensed under the MIT License
Copyright (c) 2016, Joyent, Inc. All rights reserved.
vfile
Licensed under the MIT License
Copyright (c) 2015 Titus Wormer <tituswormer@gmail.com>
vfile-location
Licensed under the MIT License
Copyright (c) 2016 Titus Wormer <tituswormer@gmail.com>
vfile-message
Licensed under the MIT License
Copyright (c) 2017 Titus Wormer <tituswormer@gmail.com>
vite
Licensed under the MIT License
Copyright (c) 2019-present, Yuxi (Evan) You and Vite contributors
vite-hot-client
Licensed under the MIT License
Copyright (c) 2021 Anthony Fu <https://github.com/antfu>
vite-node
Licensed under the MIT License
"Copyright (c) 2021-Present Anthony Fu <https://github.com/antfu>
Copyright (c) 2021-Present Matias Capeletto <https://github.com/patak-dev>"
vite-plugin-inspect
Licensed under the MIT License
Copyright (c) 2021-PRESENT Anthony Fu <https://github.com/antfu>
vite-plugin-monaco-editor
Licensed under the MIT License
Copyright (c) 2021 vdesjs
vite-plugin-vue-devtools
Licensed under the MIT License
Copyright (c) 2023 webfansplz
vite-plugin-vue-inspector
Licensed under the MIT License
Copyright (c) 2022 webfansplz
vite-svg-loader
Licensed under the MIT License
Copyright (c) 2021 Jan-Paul Kleemans
vitest
Licensed under the MIT License
"Copyright (c) 2021-Present Anthony Fu <https://github.com/antfu>
Copyright (c) 2021-Present Matias Capeletto <https://github.com/patak-dev>"
vscode-jsonrpc
Licensed under the MIT License
Copyright (c) Microsoft Corporation
vscode-languageserver-protocol
Licensed under the MIT License
Copyright (c) Microsoft Corporation
vscode-languageserver-textdocument
Licensed under the MIT License
Copyright (c) Microsoft Corporation
vscode-languageserver-types
Licensed under the MIT License
Copyright (c) Microsoft Corporation
vscode-uri
Licensed under the MIT License
Copyright (c) Microsoft
vue
Licensed under the MIT License
Copyright (c) 2018-present, Yuxi (Evan) You,Copyright (c) 2013-present, Yuxi (Evan) You
vue-class-component
Licensed under the MIT License
Copyright (c) 2015-present Evan You
vue-component-type-helpers
Licensed under the MIT License
Copyright (c) 2021-present Johnson Chu
vue-demi
Licensed under the MIT License
Copyright (c) 2020-present, Anthony Fu
vue-dompurify-html
Licensed under the MIT License
Copyright (c) 2019-2022 Thomas Gerbet
vue-draggable-next
Licensed under the MIT License
Copyright (c) 2016-2019 Anish George
vue-eslint-parser
Licensed under the MIT License
Copyright (c) 2016 Toru Nagashima
vue-hot-reload-api
Licensed under the MIT License
Copyright (c) 2015-2016 Evan You
vue-loader
Licensed under the MIT License
Copyright (c) 2019-present, Yuxi (Evan) You
vue-loader-v16
Licensed under the MIT License
Copyright (c) 2015-present Yuxi (Evan) You
vue-router
Licensed under the MIT License
Copyright (c) 2019-present Eduardo San Martin Morote
vue-style-loader
Licensed under the MIT License
Copyright JS Foundation and other contributors
vue-toastification
Licensed under the MIT License
Copyright (c) 2019 maronato
vue-tsc
Licensed under the MIT License
Copyright (c) 2021-present Johnson Chu
vue3-lottie
Licensed under the MIT License
Copyright (c) 2022 Sanjay Soundarajan
w3c-xmlserializer
Licensed under the MIT License
Copyright ¬© Sebastian Mayr
wait-on
Licensed under the MIT License
Copyright (c) 2015 Jeff Barczewski
watchpack
Licensed under the MIT License
Copyright JS Foundation and other contributors
watchpack-chokidar2
Licensed under the MIT License
Copyright JS Foundation and other contributors
web-namespaces
Licensed under the MIT License
Copyright (c) 2016 Titus Wormer <tituswormer@gmail.com>
web-streams-polyfill
Licensed under the MIT License
"Copyright (c) 2020 Mattias Buelens
Copyright (c) 2016 Diwank Singh Tomer"
web-tree-sitter
Licensed under the MIT License
Copyright (c) 2018-2023 Max Brunsfeld
webidl-conversions
Licensed under the BSD-2-Clause License
Copyright (c) 2014, Domenic Denicola
webpack
Licensed under the MIT License
Copyright JS Foundation and other contributors
webpack-bundle-analyzer
Licensed under the MIT License
Copyright JS Foundation and other contributors
webpack-cli
Licensed under the MIT License
Copyright JS Foundation and other contributors
webpack-dev-middleware
Licensed under the MIT License
Copyright JS Foundation and other contributors
webpack-dev-server
Licensed under the MIT License
Copyright JS Foundation and other contributors
webpack-log
Licensed under the MIT License
Copyright JS Foundation and other contributors
webpack-merge
Licensed under the MIT License
Copyright (c) 2015 Juho Vepsalainen
webpack-sources
Licensed under the MIT License
Copyright (c) 2017 JS Foundation and other contributors
webpack-virtual-modules
Licensed under the MIT License
Copyright (c) 2017 SysGears,Copyright ¬© 2017 [SysGears INC]. This source code is licensed under the [MIT] license.
whatwg-encoding
Licensed under the MIT License
Copyright ¬© Domenic Denicola <d@domenic.me>
whatwg-fetch
Licensed under the MIT License
Copyright (c) 2014-2016 GitHub, Inc.
whatwg-mimetype
Licensed under the MIT License
Copyright ¬© Domenic Denicola <d@domenic.me>
whatwg-url
Licensed under the MIT License
Copyright (c) Sebastian Mayr
which
Licensed under the ISC License
Copyright (c) Isaac Z. Schlueter and Contributors
which-boxed-primitive
Licensed under the MIT License
Copyright (c) 2019 Jordan Harband
which-builtin-type
Licensed under the MIT License
Copyright (c) 2020 ECMAScript Shims
which-collection
Licensed under the MIT License
Copyright (c) 2019 Inspect JS
which-module
Licensed under the ISC License
Copyright (c) 2016, Contributors
which-pm-runs
Licensed under the MIT License
Copyright (c) 2017-2018 Zoltan Kochan
which-typed-array
Licensed under the MIT License
Copyright (C) 2015 Jordan Harband
why-is-node-running
Licensed under the MIT License
Copyright (c) 2016 Mathias Buus
wide-align
Licensed under the ISC License
Copyright (c) 2015, Rebecca Turner <me@re-becca.org>
widest-line
Licensed under the MIT License
Copyright (c) Sindre Sorhus <sindresorhus@gmail.com> (https://sindresorhus.com)
wildcard-match
Licensed under the ISC License
Copyright (c) 2021 Alex Schneider
winchan
Licensed under the MIT License
"Copyright (c) 2014 Auth0 Inc.
Copyright (c) 2012 Lloyd Hilaiel"
windows-release
Licensed under the MIT License
Copyright (c) Sindre Sorhus <sindresorhus@gmail.com> (https://sindresorhus.com)
winston
Licensed under the MIT License
Copyright (c) 2010 Charlie Robbins
winston-transport
Licensed under the MIT License
Copyright (c) 2015 Charlie Robbins & the contributors.
word-wrap
Licensed under the MIT License
Copyright (c) 2014-2016, Jon Schlinkert,Copyright ¬© 2017, Jon Schlinkert.
worker-rpc
Licensed under the MIT License
Copyright (c) 2016 Christian Speckner <cnspeckn@googlemail.com>
wrap-ansi
Licensed under the MIT License
Copyright (c) Sindre Sorhus <sindresorhus@gmail.com> (https://sindresorhus.com)
wrappy
Licensed under the ISC License
Copyright (c) Isaac Z. Schlueter and Contributors
write
Licensed under the MIT License
Copyright (c) 2014-present, Jon Schlinkert.,Copyright ¬© 2019, Jon Schlinkert.
write-file-atomic
Licensed under the ISC License
Copyright (c) 2015, Rebecca Turner
ws
Licensed under the MIT License
Copyright (c) 2011 Einar Otto Stangvik <einaros@gmail.com>
xcase
Licensed under the MIT License
Copyright (c) 2016 Code Charm,Copyright (c) 2016, Code Charm Ltd
xdg-basedir
Licensed under the MIT License
Copyright (c) Sindre Sorhus <sindresorhus@gmail.com> (https://sindresorhus.com)
xml
Licensed under the MIT License
Copyright (c) 2011-2017 Dylan Greene <dylang@gmail.com>
xml-but-prettier
Licensed under the MIT License
Copyright (c) 2015 Jonathan Persson
xml2js
Licensed under the MIT License
Copyright 2010, 2011, 2012, 2013. All rights reserved.
xmlbuilder
Licensed under the MIT License
Copyright (c) 2013 Ozgur Ozcitak
xmlchars
Licensed under the MIT License
Copyright Louis-Dominique Dubeau and contributors to xmlchars
xtend
Licensed under the MIT License
Copyright (c) 2012-2014 Raynos.
xterm
Licensed under the MIT License
"Copyright (c) 2017-2019, The xterm.js authors (https://github.com/xtermjs/xterm.js)
Copyright (c) 2014-2016, SourceLair Private Company (https://www.sourcelair.com)
Copyright (c) 2012-2013, Christopher Jeffrey (https://github.com/chjj/)"
xterm-addon-fit
Licensed under the MIT License
"Copyright (c) 2017-2019, The xterm.js authors (https://github.com/xtermjs/xterm.js)
Copyright (c) 2014-2016, SourceLair Private Company (https://www.sourcelair.com)
Copyright (c) 2012-2013, Christopher Jeffrey (https://github.com/chjj/)"
y18n
Licensed under the ISC License
Copyright (c) 2015, Contributors
yallist
Licensed under the ISC License
Copyright (c) 2015-2022 Isaac Z. Schlueter and Contributors
yaml
Licensed under the ISC License
Copyright Eemeli Aro <eemeli@gmail.com>
yaml-lint
Licensed under the MIT License
Copyright (c) 2022 Thomas Rasshofer <hello@thomasrasshofer.com>,Copyright (c) 2022 Thomas Rasshofer
yamljs
Licensed under the MIT License
Copyright (c) 2010 Jeremy Faivre
yargs
Licensed under the MIT License
Copyright 2010 James Halliday (mail@substack.net); Modified work Copyright 2014 Contributors (ben@npmjs.com)
yargs-parser
Licensed under the ISC License
Copyright (c) 2016, Contributors
yargs-unparser
Licensed under the MIT License
Copyright (c) 2017 Made With MOXY Lda <hello@moxy.studio>
yauzl
Licensed under the MIT License
Copyright (c) 2014 Josh Wolfe
yn
Licensed under the MIT License
Copyright (c) Sindre Sorhus <sindresorhus@gmail.com> (https://sindresorhus.com)
yocto-queue
Licensed under the MIT License
Copyright (c) Sindre Sorhus <sindresorhus@gmail.com> (https://sindresorhus.com)
yorkie
Licensed under the MIT License
Copyright (c) 2014
zip-stream
Licensed under the MIT License
Copyright (c) 2014 Chris Talkington, contributors.
zod
Licensed under the MIT License
Copyright (c) 2020 Colin McDonnell
zrender
Licensed under the BSD-3-Clause License
Copyright (c) 2017, Baidu Inc.,Copyright (c) 2017, Baidu Inc.
zwitch
Licensed under the MIT License
Copyright (c) 2016 Titus Wormer <tituswormer@gmail.com>
Grand Total

This project was originally forked from kube-batch in 2019, therefore it includes components from kube-batch which are licensed under the Apache License, Version 2.0.
Copyright (c) The Kubernetes Authors.
This project includes components derived from kube-batch, originally developed by The Kubernetes Authors.

<<<<<<< HEAD
This project includes components from kueue, which is licensed under the Apache License, Version 2.0.
Copyright (c) The Kubernetes Authors.
This project includes components derived from kueue, originally developed by The Kubernetes Authors.
=======
pkg/common/k8s_utils/framework_handle.go file was forked from volcano-sh/volcano, which is licensed under the Apache License, Version 2.0.
Copyright 2020 The Volcano Authors.
This file was originally developed by the Volcano Authors.
>>>>>>> a1855277
<|MERGE_RESOLUTION|>--- conflicted
+++ resolved
@@ -8737,12 +8737,10 @@
 Copyright (c) The Kubernetes Authors.
 This project includes components derived from kube-batch, originally developed by The Kubernetes Authors.
 
-<<<<<<< HEAD
 This project includes components from kueue, which is licensed under the Apache License, Version 2.0.
 Copyright (c) The Kubernetes Authors.
 This project includes components derived from kueue, originally developed by The Kubernetes Authors.
-=======
+
 pkg/common/k8s_utils/framework_handle.go file was forked from volcano-sh/volcano, which is licensed under the Apache License, Version 2.0.
 Copyright 2020 The Volcano Authors.
-This file was originally developed by the Volcano Authors.
->>>>>>> a1855277
+This file was originally developed by the Volcano Authors.