// Copyright 2025 NVIDIA CORPORATION
// SPDX-License-Identifier: Apache-2.0

package capacity_policy

import (
	. "github.com/onsi/ginkgo/v2"
	. "github.com/onsi/gomega"
	metav1 "k8s.io/apimachinery/pkg/apis/meta/v1"

	"github.com/NVIDIA/KAI-scheduler/pkg/apis/scheduling/v2alpha2"
	commonconstants "github.com/NVIDIA/KAI-scheduler/pkg/common/constants"
	"github.com/NVIDIA/KAI-scheduler/pkg/scheduler/api/common_info"
	"github.com/NVIDIA/KAI-scheduler/pkg/scheduler/api/node_info"
	"github.com/NVIDIA/KAI-scheduler/pkg/scheduler/api/pod_info"
	"github.com/NVIDIA/KAI-scheduler/pkg/scheduler/api/pod_status"
	"github.com/NVIDIA/KAI-scheduler/pkg/scheduler/api/podgroup_info"
	"github.com/NVIDIA/KAI-scheduler/pkg/scheduler/api/resource_info"
	"github.com/NVIDIA/KAI-scheduler/pkg/scheduler/constants"
	rs "github.com/NVIDIA/KAI-scheduler/pkg/scheduler/plugins/proportion/resource_share"
)

var _ = Describe("Capacity Policy Check", func() {
	Describe("IsJobOverQueueCapacity", func() {
		Context("max allowed", func() {
			tests := map[string]struct {
				queues         map[common_info.QueueID]*rs.QueueAttributes
				job            *podgroup_info.PodGroupInfo
				expectedResult bool
			}{
				"limited queues - results below limit": {
					queues: map[common_info.QueueID]*rs.QueueAttributes{
						"top-queue": {
							UID:               "top-queue",
							Name:              "top-queue",
							ParentQueue:       "",
							ChildQueues:       []common_info.QueueID{"mid-queue"},
							CreationTimestamp: metav1.Time{},
							QueueResourceShare: rs.QueueResourceShare{
								GPU: rs.ResourceShare{
									MaxAllowed: 3,
									Allocated:  2,
								},
							},
						},
						"mid-queue": {
							UID:               "mid-queue",
							Name:              "mid-queue",
							ParentQueue:       "top-queue",
							ChildQueues:       []common_info.QueueID{"leaf-queue"},
							CreationTimestamp: metav1.Time{},
							QueueResourceShare: rs.QueueResourceShare{
								GPU: rs.ResourceShare{
									MaxAllowed: 3,
									Allocated:  2,
								},
							},
						},
						"leaf-queue": {
							UID:               "leaf-queue",
							Name:              "leaf-queue",
							ParentQueue:       "mid-queue",
							ChildQueues:       nil,
							CreationTimestamp: metav1.Time{},
							QueueResourceShare: rs.QueueResourceShare{
								GPU: rs.ResourceShare{
									MaxAllowed: 3,
									Allocated:  2,
								},
							},
						},
					},
					job: &podgroup_info.PodGroupInfo{
						Name:         "job-a",
						Namespace:    "team-a",
						Queue:        "leaf-queue",
						JobFitErrors: make(v2alpha2.UnschedulableExplanations, 0),
						SubGroups: map[string]*podgroup_info.SubGroupInfo{
							podgroup_info.DefaultSubGroup: podgroup_info.NewSubGroupInfo(podgroup_info.DefaultSubGroup, 1).WithPodInfos(map[common_info.PodID]*pod_info.PodInfo{
								"task-a": {
									UID:       "task-a",
									Job:       "job-a",
									Name:      "task-a",
									Namespace: "team-a",
									Status:    pod_status.Pending,
									ResReq:    resource_info.NewResourceRequirementsWithGpus(1),
								},
							}),
						},
					},
					expectedResult: true,
				},
				"limited queues - result over limit": {
					queues: map[common_info.QueueID]*rs.QueueAttributes{
						"top-queue": {
							UID:               "top-queue",
							Name:              "top-queue",
							ParentQueue:       "",
							ChildQueues:       []common_info.QueueID{"mid-queue"},
							CreationTimestamp: metav1.Time{},
							QueueResourceShare: rs.QueueResourceShare{
								GPU: rs.ResourceShare{
									MaxAllowed: 3,
									Allocated:  3,
								},
							},
						},
						"mid-queue": {
							UID:               "mid-queue",
							Name:              "mid-queue",
							ParentQueue:       "top-queue",
							ChildQueues:       []common_info.QueueID{"leaf-queue"},
							CreationTimestamp: metav1.Time{},
							QueueResourceShare: rs.QueueResourceShare{
								GPU: rs.ResourceShare{
									MaxAllowed: 3,
									Allocated:  2,
								},
							},
						},
						"leaf-queue": {
							UID:               "leaf-queue",
							Name:              "leaf-queue",
							ParentQueue:       "mid-queue",
							ChildQueues:       nil,
							CreationTimestamp: metav1.Time{},
							QueueResourceShare: rs.QueueResourceShare{
								GPU: rs.ResourceShare{
									MaxAllowed: 3,
									Allocated:  2,
								},
							},
						},
					},
					job: &podgroup_info.PodGroupInfo{
						Name:         "job-a",
						Namespace:    "team-a",
						Queue:        "leaf-queue",
						JobFitErrors: make(v2alpha2.UnschedulableExplanations, 0),
						SubGroups: map[string]*podgroup_info.SubGroupInfo{
							podgroup_info.DefaultSubGroup: podgroup_info.NewSubGroupInfo(podgroup_info.DefaultSubGroup, 1).WithPodInfos(map[common_info.PodID]*pod_info.PodInfo{
								"task-a": {
									UID:       "task-a",
									Job:       "job-a",
									Name:      "task-a",
									Namespace: "team-a",
									Status:    pod_status.Pending,
									ResReq:    resource_info.NewResourceRequirementsWithGpus(1),
								},
							}),
						},
					},
					expectedResult: false,
				},
			}

			for name, data := range tests {
				testName := name
				testData := data
				It(testName, func() {
					capacityPolicy := New(testData.queues)
					tasksToAllocate := podgroup_info.GetTasksToAllocate(testData.job, dummyTasksLessThen,
						dummyTasksLessThen, true)
					result := capacityPolicy.IsJobOverQueueCapacity(testData.job, tasksToAllocate)
					Expect(result.IsSchedulable).To(Equal(testData.expectedResult))
				})
			}

		})
		Context("allocated non preemptible over quota", func() {
			tests := map[string]struct {
				queues         map[common_info.QueueID]*rs.QueueAttributes
				job            *podgroup_info.PodGroupInfo
				expectedResult bool
			}{
				"unlimited queues - preemptible job - allocated non preemptible below quota": {
					queues: map[common_info.QueueID]*rs.QueueAttributes{
						"top-queue": {
							UID:               "top-queue",
							Name:              "top-queue",
							ParentQueue:       "",
							ChildQueues:       []common_info.QueueID{"mid-queue"},
							CreationTimestamp: metav1.Time{},
							QueueResourceShare: rs.QueueResourceShare{
								GPU: rs.ResourceShare{
									MaxAllowed:              commonconstants.UnlimitedResourceQuantity,
									AllocatedNotPreemptible: 2,
									Deserved:                3,
								},
							},
						},
						"mid-queue": {
							UID:               "mid-queue",
							Name:              "mid-queue",
							ParentQueue:       "top-queue",
							ChildQueues:       []common_info.QueueID{"leaf-queue"},
							CreationTimestamp: metav1.Time{},
							QueueResourceShare: rs.QueueResourceShare{
								GPU: rs.ResourceShare{
									MaxAllowed:              commonconstants.UnlimitedResourceQuantity,
									AllocatedNotPreemptible: 2,
									Deserved:                3,
								},
							},
						},
						"leaf-queue": {
							UID:               "leaf-queue",
							Name:              "leaf-queue",
							ParentQueue:       "mid-queue",
							ChildQueues:       nil,
							CreationTimestamp: metav1.Time{},
							QueueResourceShare: rs.QueueResourceShare{
								GPU: rs.ResourceShare{
									MaxAllowed:              commonconstants.UnlimitedResourceQuantity,
									AllocatedNotPreemptible: 2,
									Deserved:                3,
								},
							},
						},
					},
					job: &podgroup_info.PodGroupInfo{
						Name:         "job-a",
						Namespace:    "team-a",
						Queue:        "leaf-queue",
						Priority:     constants.PriorityBuildNumber,
						JobFitErrors: make(v2alpha2.UnschedulableExplanations, 0),
						SubGroups: map[string]*podgroup_info.SubGroupInfo{
							podgroup_info.DefaultSubGroup: podgroup_info.NewSubGroupInfo(podgroup_info.DefaultSubGroup, 1).WithPodInfos(map[common_info.PodID]*pod_info.PodInfo{
								"task-a": {
									UID:       "task-a",
									Job:       "job-a",
									Name:      "task-a",
									Namespace: "team-a",
									Status:    pod_status.Pending,
									ResReq:    resource_info.NewResourceRequirementsWithGpus(1),
								},
							}),
						},
					},
					expectedResult: true,
				},
				"unlimited queues - preemptible job -  allocated non preemptible above quota": {
					queues: map[common_info.QueueID]*rs.QueueAttributes{
						"top-queue": {
							UID:               "top-queue",
							Name:              "top-queue",
							ParentQueue:       "",
							ChildQueues:       []common_info.QueueID{"mid-queue"},
							CreationTimestamp: metav1.Time{},
							QueueResourceShare: rs.QueueResourceShare{
								GPU: rs.ResourceShare{
									MaxAllowed:              commonconstants.UnlimitedResourceQuantity,
									AllocatedNotPreemptible: 3,
									Deserved:                3,
								},
							},
						},
						"mid-queue": {
							UID:               "mid-queue",
							Name:              "mid-queue",
							ParentQueue:       "top-queue",
							ChildQueues:       []common_info.QueueID{"leaf-queue"},
							CreationTimestamp: metav1.Time{},
							QueueResourceShare: rs.QueueResourceShare{
								GPU: rs.ResourceShare{
									MaxAllowed:              commonconstants.UnlimitedResourceQuantity,
									AllocatedNotPreemptible: 2,
									Deserved:                3,
								},
							},
						},
						"leaf-queue": {
							UID:               "leaf-queue",
							Name:              "leaf-queue",
							ParentQueue:       "mid-queue",
							ChildQueues:       nil,
							CreationTimestamp: metav1.Time{},
							QueueResourceShare: rs.QueueResourceShare{
								GPU: rs.ResourceShare{
									MaxAllowed:              commonconstants.UnlimitedResourceQuantity,
									AllocatedNotPreemptible: 2,
									Deserved:                3,
								},
							},
						},
					},
					job: &podgroup_info.PodGroupInfo{
						Name:         "job-a",
						Namespace:    "team-a",
						Queue:        "leaf-queue",
						Priority:     constants.PriorityBuildNumber,
						JobFitErrors: make(v2alpha2.UnschedulableExplanations, 0),
						SubGroups: map[string]*podgroup_info.SubGroupInfo{
							podgroup_info.DefaultSubGroup: podgroup_info.NewSubGroupInfo(podgroup_info.DefaultSubGroup, 1).WithPodInfos(map[common_info.PodID]*pod_info.PodInfo{
								"task-a": {
									UID:       "task-a",
									Job:       "job-a",
									Name:      "task-a",
									Namespace: "team-a",
									Status:    pod_status.Pending,
									ResReq:    resource_info.NewResourceRequirementsWithGpus(1),
								},
							}),
						},
					},
					expectedResult: false,
				},
			}

			for name, data := range tests {
				testName := name
				testData := data
				It(testName, func() {
					capacityPolicy := New(testData.queues)
					tasksToAllocate := podgroup_info.GetTasksToAllocate(testData.job, dummyTasksLessThen,
						dummyTasksLessThen, true)
					result := capacityPolicy.IsJobOverQueueCapacity(testData.job, tasksToAllocate)
					Expect(result.IsSchedulable).To(Equal(testData.expectedResult))
				})
			}

		})
	})

	Describe("IsNonPreemptibleJobOverQuota", func() {
		Context("allocated non preemptible over quota", func() {
			tests := map[string]struct {
				queues         map[common_info.QueueID]*rs.QueueAttributes
				job            *podgroup_info.PodGroupInfo
				expectedResult bool
			}{
				"unlimited queues - preemptible job - allocated non preemptible below quota": {
					queues: map[common_info.QueueID]*rs.QueueAttributes{
						"top-queue": {
							UID:               "top-queue",
							Name:              "top-queue",
							ParentQueue:       "",
							ChildQueues:       []common_info.QueueID{"mid-queue"},
							CreationTimestamp: metav1.Time{},
							QueueResourceShare: rs.QueueResourceShare{
								GPU: rs.ResourceShare{
									MaxAllowed:              commonconstants.UnlimitedResourceQuantity,
									AllocatedNotPreemptible: 2,
									Deserved:                3,
								},
							},
						},
						"mid-queue": {
							UID:               "mid-queue",
							Name:              "mid-queue",
							ParentQueue:       "top-queue",
							ChildQueues:       []common_info.QueueID{"leaf-queue"},
							CreationTimestamp: metav1.Time{},
							QueueResourceShare: rs.QueueResourceShare{
								GPU: rs.ResourceShare{
									MaxAllowed:              commonconstants.UnlimitedResourceQuantity,
									AllocatedNotPreemptible: 2,
									Deserved:                3,
								},
							},
						},
						"leaf-queue": {
							UID:               "leaf-queue",
							Name:              "leaf-queue",
							ParentQueue:       "mid-queue",
							ChildQueues:       nil,
							CreationTimestamp: metav1.Time{},
							QueueResourceShare: rs.QueueResourceShare{
								GPU: rs.ResourceShare{
									MaxAllowed:              commonconstants.UnlimitedResourceQuantity,
									AllocatedNotPreemptible: 2,
									Deserved:                3,
								},
							},
						},
					},
					job: &podgroup_info.PodGroupInfo{
						Name:         "job-a",
						Namespace:    "team-a",
						Queue:        "leaf-queue",
						Priority:     constants.PriorityBuildNumber,
						JobFitErrors: make(v2alpha2.UnschedulableExplanations, 0),
						SubGroups: map[string]*podgroup_info.SubGroupInfo{
							podgroup_info.DefaultSubGroup: podgroup_info.NewSubGroupInfo(podgroup_info.DefaultSubGroup, 1).WithPodInfos(map[common_info.PodID]*pod_info.PodInfo{
								"task-a": {
									UID:       "task-a",
									Job:       "job-a",
									Name:      "task-a",
									Namespace: "team-a",
									Status:    pod_status.Pending,
									ResReq:    resource_info.NewResourceRequirementsWithGpus(1),
								},
							}),
						},
					},
					expectedResult: true,
				},
				"unlimited queues - preemptible job -  allocated non preemptible above quota": {
					queues: map[common_info.QueueID]*rs.QueueAttributes{
						"top-queue": {
							UID:               "top-queue",
							Name:              "top-queue",
							ParentQueue:       "",
							ChildQueues:       []common_info.QueueID{"mid-queue"},
							CreationTimestamp: metav1.Time{},
							QueueResourceShare: rs.QueueResourceShare{
								GPU: rs.ResourceShare{
									MaxAllowed:              commonconstants.UnlimitedResourceQuantity,
									AllocatedNotPreemptible: 3,
									Deserved:                3,
								},
							},
						},
						"mid-queue": {
							UID:               "mid-queue",
							Name:              "mid-queue",
							ParentQueue:       "top-queue",
							ChildQueues:       []common_info.QueueID{"leaf-queue"},
							CreationTimestamp: metav1.Time{},
							QueueResourceShare: rs.QueueResourceShare{
								GPU: rs.ResourceShare{
									MaxAllowed:              commonconstants.UnlimitedResourceQuantity,
									AllocatedNotPreemptible: 2,
									Deserved:                3,
								},
							},
						},
						"leaf-queue": {
							UID:               "leaf-queue",
							Name:              "leaf-queue",
							ParentQueue:       "mid-queue",
							ChildQueues:       nil,
							CreationTimestamp: metav1.Time{},
							QueueResourceShare: rs.QueueResourceShare{
								GPU: rs.ResourceShare{
									MaxAllowed:              commonconstants.UnlimitedResourceQuantity,
									AllocatedNotPreemptible: 2,
									Deserved:                3,
								},
							},
						},
					},
					job: &podgroup_info.PodGroupInfo{
						Name:         "job-a",
						Namespace:    "team-a",
						Queue:        "leaf-queue",
						Priority:     constants.PriorityBuildNumber,
						JobFitErrors: make(v2alpha2.UnschedulableExplanations, 0),
						SubGroups: map[string]*podgroup_info.SubGroupInfo{
							podgroup_info.DefaultSubGroup: podgroup_info.NewSubGroupInfo(podgroup_info.DefaultSubGroup, 1).WithPodInfos(map[common_info.PodID]*pod_info.PodInfo{
								"task-a": {
									UID:       "task-a",
									Job:       "job-a",
									Name:      "task-a",
									Namespace: "team-a",
									Status:    pod_status.Pending,
									ResReq:    resource_info.NewResourceRequirementsWithGpus(1),
								},
							}),
						},
					},
					expectedResult: false,
				},
			}

			for name, data := range tests {
				testName := name
				testData := data
				It(testName, func() {
					capacityPolicy := New(testData.queues)
					tasksToAllocate := podgroup_info.GetTasksToAllocate(testData.job, dummyTasksLessThen,
						dummyTasksLessThen, true)
					result := capacityPolicy.IsNonPreemptibleJobOverQuota(testData.job, tasksToAllocate)
					Expect(result.IsSchedulable).To(Equal(testData.expectedResult))
				})
			}

		})
	})

	Describe("IsTaskAllocationOnNodeOverCapacity", func() {
		Context("allocated non preemptible over quota", func() {
			tests := map[string]struct {
				queues         map[common_info.QueueID]*rs.QueueAttributes
				job            *podgroup_info.PodGroupInfo
				node           *node_info.NodeInfo
				expectedResult bool
			}{
				"unlimited queues - allocated non preemptible job below quota": {
					queues: map[common_info.QueueID]*rs.QueueAttributes{
						"top-queue": {
							UID:               "top-queue",
							Name:              "top-queue",
							ParentQueue:       "",
							ChildQueues:       []common_info.QueueID{"mid-queue"},
							CreationTimestamp: metav1.Time{},
							QueueResourceShare: rs.QueueResourceShare{
								CPU: rs.ResourceShare{
									MaxAllowed:              commonconstants.UnlimitedResourceQuantity,
									AllocatedNotPreemptible: 2000,
									Deserved:                3000,
								},
							},
						},
						"mid-queue": {
							UID:               "mid-queue",
							Name:              "mid-queue",
							ParentQueue:       "top-queue",
							ChildQueues:       []common_info.QueueID{"leaf-queue"},
							CreationTimestamp: metav1.Time{},
							QueueResourceShare: rs.QueueResourceShare{
								CPU: rs.ResourceShare{
									MaxAllowed:              commonconstants.UnlimitedResourceQuantity,
									AllocatedNotPreemptible: 2000,
									Deserved:                3000,
								},
							},
						},
						"leaf-queue": {
							UID:               "leaf-queue",
							Name:              "leaf-queue",
							ParentQueue:       "mid-queue",
							ChildQueues:       nil,
							CreationTimestamp: metav1.Time{},
							QueueResourceShare: rs.QueueResourceShare{
								CPU: rs.ResourceShare{
									MaxAllowed:              commonconstants.UnlimitedResourceQuantity,
									AllocatedNotPreemptible: 2000,
									Deserved:                3000,
								},
							},
						},
					},
					job: &podgroup_info.PodGroupInfo{
						Name:         "job-a",
						Namespace:    "team-a",
						Queue:        "leaf-queue",
						Priority:     constants.PriorityBuildNumber,
						JobFitErrors: make(v2alpha2.UnschedulableExplanations, 0),
						SubGroups: map[string]*podgroup_info.SubGroupInfo{
							podgroup_info.DefaultSubGroup: podgroup_info.NewSubGroupInfo(podgroup_info.DefaultSubGroup, 1).WithPodInfos(map[common_info.PodID]*pod_info.PodInfo{
								"task-a": {
									UID:       "task-a",
									Job:       "job-a",
									Name:      "task-a",
									Namespace: "team-a",
									Status:    pod_status.Pending,
									ResReq:    resource_info.NewResourceRequirements(0, 1000, 0),
								},
							}),
						},
					},
					node: &node_info.NodeInfo{
						Name: "worker-node",
					},
					expectedResult: true,
				},
				"unlimited queues - allocated non preemptible job above quota": {
					queues: map[common_info.QueueID]*rs.QueueAttributes{
						"top-queue": {
							UID:               "top-queue",
							Name:              "top-queue",
							ParentQueue:       "",
							ChildQueues:       []common_info.QueueID{"mid-queue"},
							CreationTimestamp: metav1.Time{},
							QueueResourceShare: rs.QueueResourceShare{
								CPU: rs.ResourceShare{
									MaxAllowed:              commonconstants.UnlimitedResourceQuantity,
									AllocatedNotPreemptible: 3000,
									Deserved:                3000,
								},
							},
						},
						"mid-queue": {
							UID:               "mid-queue",
							Name:              "mid-queue",
							ParentQueue:       "top-queue",
							ChildQueues:       []common_info.QueueID{"leaf-queue"},
							CreationTimestamp: metav1.Time{},
							QueueResourceShare: rs.QueueResourceShare{
								CPU: rs.ResourceShare{
									MaxAllowed:              commonconstants.UnlimitedResourceQuantity,
									AllocatedNotPreemptible: 2000,
									Deserved:                3000,
								},
							},
						},
						"leaf-queue": {
							UID:               "leaf-queue",
							Name:              "leaf-queue",
							ParentQueue:       "mid-queue",
							ChildQueues:       nil,
							CreationTimestamp: metav1.Time{},
							QueueResourceShare: rs.QueueResourceShare{
								CPU: rs.ResourceShare{
									MaxAllowed:              commonconstants.UnlimitedResourceQuantity,
									AllocatedNotPreemptible: 2000,
									Deserved:                3000,
								},
							},
						},
					},
					job: &podgroup_info.PodGroupInfo{
						Name:         "job-a",
						Namespace:    "team-a",
						Queue:        "leaf-queue",
						Priority:     constants.PriorityBuildNumber,
						JobFitErrors: make(v2alpha2.UnschedulableExplanations, 0),
						SubGroups: map[string]*podgroup_info.SubGroupInfo{
							podgroup_info.DefaultSubGroup: podgroup_info.NewSubGroupInfo(podgroup_info.DefaultSubGroup, 1).WithPodInfos(map[common_info.PodID]*pod_info.PodInfo{
								"task-a": {
									UID:       "task-a",
									Job:       "job-a",
									Name:      "task-a",
									Namespace: "team-a",
									Status:    pod_status.Pending,
									ResReq:    resource_info.NewResourceRequirements(0, 1000, 0),
								},
							}),
						},
					},
					node: &node_info.NodeInfo{
						Name: "worker-node",
					},
					expectedResult: false,
				},
				"unlimited queues - allocated preemptible job below quota": {
					queues: map[common_info.QueueID]*rs.QueueAttributes{
						"top-queue": {
							UID:               "top-queue",
							Name:              "top-queue",
							ParentQueue:       "",
							ChildQueues:       []common_info.QueueID{"mid-queue"},
							CreationTimestamp: metav1.Time{},
							QueueResourceShare: rs.QueueResourceShare{
								CPU: rs.ResourceShare{
									MaxAllowed:              commonconstants.UnlimitedResourceQuantity,
									AllocatedNotPreemptible: 2000,
									Deserved:                3000,
								},
							},
						},
						"mid-queue": {
							UID:               "mid-queue",
							Name:              "mid-queue",
							ParentQueue:       "top-queue",
							ChildQueues:       []common_info.QueueID{"leaf-queue"},
							CreationTimestamp: metav1.Time{},
							QueueResourceShare: rs.QueueResourceShare{
								CPU: rs.ResourceShare{
									MaxAllowed:              commonconstants.UnlimitedResourceQuantity,
									AllocatedNotPreemptible: 2000,
									Deserved:                3000,
								},
							},
						},
						"leaf-queue": {
							UID:               "leaf-queue",
							Name:              "leaf-queue",
							ParentQueue:       "mid-queue",
							ChildQueues:       nil,
							CreationTimestamp: metav1.Time{},
							QueueResourceShare: rs.QueueResourceShare{
								CPU: rs.ResourceShare{
									MaxAllowed:              commonconstants.UnlimitedResourceQuantity,
									AllocatedNotPreemptible: 2000,
									Deserved:                3000,
								},
							},
						},
					},
					job: &podgroup_info.PodGroupInfo{
						Name:         "job-a",
						Namespace:    "team-a",
						Queue:        "leaf-queue",
						Priority:     constants.PriorityTrainNumber,
						JobFitErrors: make(v2alpha2.UnschedulableExplanations, 0),
						SubGroups: map[string]*podgroup_info.SubGroupInfo{
							podgroup_info.DefaultSubGroup: podgroup_info.NewSubGroupInfo(podgroup_info.DefaultSubGroup, 1).WithPodInfos(map[common_info.PodID]*pod_info.PodInfo{
								"task-a": {
									UID:       "task-a",
									Job:       "job-a",
									Name:      "task-a",
									Namespace: "team-a",
									Status:    pod_status.Pending,
									ResReq:    resource_info.NewResourceRequirements(0, 1000, 0),
								},
							}),
						},
					},
					node: &node_info.NodeInfo{
						Name: "worker-node",
					},
					expectedResult: true,
				},
				"unlimited queues - allocated preemptible job above quota": {
					queues: map[common_info.QueueID]*rs.QueueAttributes{
						"top-queue": {
							UID:               "top-queue",
							Name:              "top-queue",
							ParentQueue:       "",
							ChildQueues:       []common_info.QueueID{"mid-queue"},
							CreationTimestamp: metav1.Time{},
							QueueResourceShare: rs.QueueResourceShare{
								CPU: rs.ResourceShare{
									MaxAllowed:              commonconstants.UnlimitedResourceQuantity,
									AllocatedNotPreemptible: 3000,
									Deserved:                3000,
								},
							},
						},
						"mid-queue": {
							UID:               "mid-queue",
							Name:              "mid-queue",
							ParentQueue:       "top-queue",
							ChildQueues:       []common_info.QueueID{"leaf-queue"},
							CreationTimestamp: metav1.Time{},
							QueueResourceShare: rs.QueueResourceShare{
								CPU: rs.ResourceShare{
									MaxAllowed:              commonconstants.UnlimitedResourceQuantity,
									AllocatedNotPreemptible: 2000,
									Deserved:                3000,
								},
							},
						},
						"leaf-queue": {
							UID:               "leaf-queue",
							Name:              "leaf-queue",
							ParentQueue:       "mid-queue",
							ChildQueues:       nil,
							CreationTimestamp: metav1.Time{},
							QueueResourceShare: rs.QueueResourceShare{
								CPU: rs.ResourceShare{
									MaxAllowed:              commonconstants.UnlimitedResourceQuantity,
									AllocatedNotPreemptible: 2000,
									Deserved:                3000,
								},
							},
						},
					},
					job: &podgroup_info.PodGroupInfo{
						Name:         "job-a",
						Namespace:    "team-a",
						Queue:        "leaf-queue",
						Priority:     constants.PriorityTrainNumber,
						JobFitErrors: make(v2alpha2.UnschedulableExplanations, 0),
						SubGroups: map[string]*podgroup_info.SubGroupInfo{
							podgroup_info.DefaultSubGroup: podgroup_info.NewSubGroupInfo(podgroup_info.DefaultSubGroup, 1).WithPodInfos(map[common_info.PodID]*pod_info.PodInfo{
								"task-a": {
									UID:       "task-a",
									Job:       "job-a",
									Name:      "task-a",
									Namespace: "team-a",
									Status:    pod_status.Pending,
									ResReq:    resource_info.NewResourceRequirements(0, 1000, 0),
								},
							}),
						},
					},
					node: &node_info.NodeInfo{
						Name: "worker-node",
					},
					expectedResult: true,
				},
				"limited queue -  allocated non preemptible job below limit": {
					queues: map[common_info.QueueID]*rs.QueueAttributes{
						"top-queue": {
							UID:               "top-queue",
							Name:              "top-queue",
							ParentQueue:       "",
							ChildQueues:       []common_info.QueueID{"mid-queue"},
							CreationTimestamp: metav1.Time{},
							QueueResourceShare: rs.QueueResourceShare{
								CPU: rs.ResourceShare{
									MaxAllowed:              3000,
									Allocated:               2000,
									AllocatedNotPreemptible: 2000,
									Deserved:                3000,
								},
							},
						},
						"mid-queue": {
							UID:               "mid-queue",
							Name:              "mid-queue",
							ParentQueue:       "top-queue",
							ChildQueues:       []common_info.QueueID{"leaf-queue"},
							CreationTimestamp: metav1.Time{},
							QueueResourceShare: rs.QueueResourceShare{
								CPU: rs.ResourceShare{
									MaxAllowed:              3000,
									Allocated:               2000,
									AllocatedNotPreemptible: 2000,
									Deserved:                3000,
								},
							},
						},
						"leaf-queue": {
							UID:               "leaf-queue",
							Name:              "leaf-queue",
							ParentQueue:       "mid-queue",
							ChildQueues:       nil,
							CreationTimestamp: metav1.Time{},
							QueueResourceShare: rs.QueueResourceShare{
								CPU: rs.ResourceShare{
									MaxAllowed:              3000,
									Allocated:               2000,
									AllocatedNotPreemptible: 2000,
									Deserved:                3000,
								},
							},
						},
					},
					job: &podgroup_info.PodGroupInfo{
						Name:         "job-a",
						Namespace:    "team-a",
						Queue:        "leaf-queue",
						Priority:     constants.PriorityBuildNumber,
						JobFitErrors: make(v2alpha2.UnschedulableExplanations, 0),
						SubGroups: map[string]*podgroup_info.SubGroupInfo{
							podgroup_info.DefaultSubGroup: podgroup_info.NewSubGroupInfo(podgroup_info.DefaultSubGroup, 1).WithPodInfos(map[common_info.PodID]*pod_info.PodInfo{
								"task-a": {
									UID:       "task-a",
									Job:       "job-a",
									Name:      "task-a",
									Namespace: "team-a",
									Status:    pod_status.Pending,
									ResReq:    resource_info.NewResourceRequirements(0, 500, 0),
								},
							}),
						},
					},
					node: &node_info.NodeInfo{
						Name: "worker-node",
					},
					expectedResult: true,
				},
				"limited queue -  allocated non preemptible job above limit": {
					queues: map[common_info.QueueID]*rs.QueueAttributes{
						"top-queue": {
							UID:               "top-queue",
							Name:              "top-queue",
							ParentQueue:       "",
							ChildQueues:       []common_info.QueueID{"mid-queue"},
							CreationTimestamp: metav1.Time{},
							QueueResourceShare: rs.QueueResourceShare{
								CPU: rs.ResourceShare{
									MaxAllowed:              3000,
									Allocated:               2000,
									AllocatedNotPreemptible: 2000,
									Deserved:                4000,
								},
							},
						},
						"mid-queue": {
							UID:               "mid-queue",
							Name:              "mid-queue",
							ParentQueue:       "top-queue",
							ChildQueues:       []common_info.QueueID{"leaf-queue"},
							CreationTimestamp: metav1.Time{},
							QueueResourceShare: rs.QueueResourceShare{
								CPU: rs.ResourceShare{
									MaxAllowed:              3000,
									Allocated:               2000,
									AllocatedNotPreemptible: 2000,
									Deserved:                4000,
								},
							},
						},
						"leaf-queue": {
							UID:               "leaf-queue",
							Name:              "leaf-queue",
							ParentQueue:       "mid-queue",
							ChildQueues:       nil,
							CreationTimestamp: metav1.Time{},
							QueueResourceShare: rs.QueueResourceShare{
								CPU: rs.ResourceShare{
									MaxAllowed:              3000,
									Allocated:               2000,
									AllocatedNotPreemptible: 2000,
									Deserved:                4000,
								},
							},
						},
					},
					job: &podgroup_info.PodGroupInfo{
						Name:         "job-a",
						Namespace:    "team-a",
						Queue:        "leaf-queue",
						Priority:     constants.PriorityBuildNumber,
						JobFitErrors: make(v2alpha2.UnschedulableExplanations, 0),
						SubGroups: map[string]*podgroup_info.SubGroupInfo{
							podgroup_info.DefaultSubGroup: podgroup_info.NewSubGroupInfo(podgroup_info.DefaultSubGroup, 1).WithPodInfos(map[common_info.PodID]*pod_info.PodInfo{
								"task-a": {
									UID:       "task-a",
									Job:       "job-a",
									Name:      "task-a",
									Namespace: "team-a",
									Status:    pod_status.Pending,
									ResReq:    resource_info.NewResourceRequirements(0, 1100, 0),
								},
							}),
						},
					},
					node: &node_info.NodeInfo{
						Name: "worker-node",
					},
					expectedResult: false,
				},
				"limited queue -  allocated preemptible job below limit": {
					queues: map[common_info.QueueID]*rs.QueueAttributes{
						"top-queue": {
							UID:               "top-queue",
							Name:              "top-queue",
							ParentQueue:       "",
							ChildQueues:       []common_info.QueueID{"mid-queue"},
							CreationTimestamp: metav1.Time{},
							QueueResourceShare: rs.QueueResourceShare{
								CPU: rs.ResourceShare{
									MaxAllowed:              3000,
									Allocated:               2000,
									AllocatedNotPreemptible: 2000,
									Deserved:                3000,
								},
							},
						},
						"mid-queue": {
							UID:               "mid-queue",
							Name:              "mid-queue",
							ParentQueue:       "top-queue",
							ChildQueues:       []common_info.QueueID{"leaf-queue"},
							CreationTimestamp: metav1.Time{},
							QueueResourceShare: rs.QueueResourceShare{
								CPU: rs.ResourceShare{
									MaxAllowed:              3000,
									Allocated:               2000,
									AllocatedNotPreemptible: 2000,
									Deserved:                3000,
								},
							},
						},
						"leaf-queue": {
							UID:               "leaf-queue",
							Name:              "leaf-queue",
							ParentQueue:       "mid-queue",
							ChildQueues:       nil,
							CreationTimestamp: metav1.Time{},
							QueueResourceShare: rs.QueueResourceShare{
								CPU: rs.ResourceShare{
									MaxAllowed:              3000,
									Allocated:               2000,
									AllocatedNotPreemptible: 2000,
									Deserved:                3000,
								},
							},
						},
					},
					job: &podgroup_info.PodGroupInfo{
						Name:         "job-a",
						Namespace:    "team-a",
						Queue:        "leaf-queue",
						Priority:     constants.PriorityTrainNumber,
						JobFitErrors: make(v2alpha2.UnschedulableExplanations, 0),
						SubGroups: map[string]*podgroup_info.SubGroupInfo{
							podgroup_info.DefaultSubGroup: podgroup_info.NewSubGroupInfo(podgroup_info.DefaultSubGroup, 1).WithPodInfos(map[common_info.PodID]*pod_info.PodInfo{
								"task-a": {
									UID:       "task-a",
									Job:       "job-a",
									Name:      "task-a",
									Namespace: "team-a",
									Status:    pod_status.Pending,
									ResReq:    resource_info.NewResourceRequirements(0, 500, 0),
								},
							}),
						},
					},
					node: &node_info.NodeInfo{
						Name: "worker-node",
					},
					expectedResult: true,
				},
				"limited queue -  allocated preemptible job above limit": {
					queues: map[common_info.QueueID]*rs.QueueAttributes{
						"top-queue": {
							UID:               "top-queue",
							Name:              "top-queue",
							ParentQueue:       "",
							ChildQueues:       []common_info.QueueID{"mid-queue"},
							CreationTimestamp: metav1.Time{},
							QueueResourceShare: rs.QueueResourceShare{
								CPU: rs.ResourceShare{
									MaxAllowed:              3000,
									Allocated:               2000,
									AllocatedNotPreemptible: 2000,
									Deserved:                4000,
								},
							},
						},
						"mid-queue": {
							UID:               "mid-queue",
							Name:              "mid-queue",
							ParentQueue:       "top-queue",
							ChildQueues:       []common_info.QueueID{"leaf-queue"},
							CreationTimestamp: metav1.Time{},
							QueueResourceShare: rs.QueueResourceShare{
								CPU: rs.ResourceShare{
									MaxAllowed:              3000,
									Allocated:               2000,
									AllocatedNotPreemptible: 2000,
									Deserved:                4000,
								},
							},
						},
						"leaf-queue": {
							UID:               "leaf-queue",
							Name:              "leaf-queue",
							ParentQueue:       "mid-queue",
							ChildQueues:       nil,
							CreationTimestamp: metav1.Time{},
							QueueResourceShare: rs.QueueResourceShare{
								CPU: rs.ResourceShare{
									MaxAllowed:              3000,
									Allocated:               2000,
									AllocatedNotPreemptible: 2000,
									Deserved:                4000,
								},
							},
						},
					},
					job: &podgroup_info.PodGroupInfo{
						Name:         "job-a",
						Namespace:    "team-a",
						Queue:        "leaf-queue",
						Priority:     constants.PriorityTrainNumber,
						JobFitErrors: make(v2alpha2.UnschedulableExplanations, 0),
						SubGroups: map[string]*podgroup_info.SubGroupInfo{
							podgroup_info.DefaultSubGroup: podgroup_info.NewSubGroupInfo(podgroup_info.DefaultSubGroup, 1).WithPodInfos(map[common_info.PodID]*pod_info.PodInfo{
								"task-a": {
									UID:       "task-a",
									Job:       "job-a",
									Name:      "task-a",
									Namespace: "team-a",
									Status:    pod_status.Pending,
									ResReq:    resource_info.NewResourceRequirements(0, 1100, 0),
								},
							}),
						},
					},
					node: &node_info.NodeInfo{
						Name: "worker-node",
					},
					expectedResult: false,
				},
			}

			for name, data := range tests {
				testName := name
				testData := data
				It(testName, func() {
<<<<<<< HEAD
					capacityPolicy := New(testData.queues)
					result := capacityPolicy.IsTaskAllocationOnNodeOverCapacity(testData.job.PodInfos["task-a"],
=======
					capacityPolicy := New(testData.queues, true)
					result := capacityPolicy.IsTaskAllocationOnNodeOverCapacity(testData.job.GetAllPodsMap()["task-a"],
>>>>>>> 695e72d2
						testData.job, testData.node)
					Expect(result.IsSchedulable).To(Equal(testData.expectedResult))
				})
			}

		})
	})
})

func dummyTasksLessThen(_ interface{}, _ interface{}) bool {
	return false
}<|MERGE_RESOLUTION|>--- conflicted
+++ resolved
@@ -1056,13 +1056,8 @@
 				testName := name
 				testData := data
 				It(testName, func() {
-<<<<<<< HEAD
 					capacityPolicy := New(testData.queues)
-					result := capacityPolicy.IsTaskAllocationOnNodeOverCapacity(testData.job.PodInfos["task-a"],
-=======
-					capacityPolicy := New(testData.queues, true)
 					result := capacityPolicy.IsTaskAllocationOnNodeOverCapacity(testData.job.GetAllPodsMap()["task-a"],
->>>>>>> 695e72d2
 						testData.job, testData.node)
 					Expect(result.IsSchedulable).To(Equal(testData.expectedResult))
 				})
