--- conflicted
+++ resolved
@@ -6,11 +6,8 @@
 import (
 	"cmp"
 	"fmt"
-<<<<<<< HEAD
 	"slices"
-=======
 	"sort"
->>>>>>> 056a9b40
 
 	"github.com/NVIDIA/KAI-scheduler/pkg/scheduler/api/common_info"
 	"github.com/NVIDIA/KAI-scheduler/pkg/scheduler/api/node_info"
@@ -345,7 +342,6 @@
 	}
 }
 
-<<<<<<< HEAD
 func (t *topologyPlugin) invalidateJobDomainNodeScores() {
 	t.jobDomainNodeScores = make(map[common_info.PodGroupID]domainNodeScores)
 }
@@ -369,7 +365,8 @@
 	for _, child := range root.Children {
 		sortTree(child, maxDepthLevel)
 	}
-=======
+}
+
 func sortDomainInfos(domainInfos []*DomainInfo) []*DomainInfo {
 	sort.SliceStable(domainInfos, func(i, j int) bool {
 		if domainInfos[i].Level != domainInfos[j].Level {
@@ -384,5 +381,4 @@
 		return domainInfos[i].ID < domainInfos[j].ID
 	})
 	return domainInfos
->>>>>>> 056a9b40
 }