/*
Copyright 2017 The Kubernetes Authors.

Licensed under the Apache License, Version 2.0 (the "License");
you may not use this file except in compliance with the License.
You may obtain a copy of the License at

    http://www.apache.org/licenses/LICENSE-2.0

Unless required by applicable law or agreed to in writing, software
distributed under the License is distributed on an "AS IS" BASIS,
WITHOUT WARRANTIES OR CONDITIONS OF ANY KIND, either express or implied.
See the License for the specific language governing permissions and
limitations under the License.
*/

// Copyright 2025 NVIDIA CORPORATION
// SPDX-License-Identifier: Apache-2.0

package podgroup_info

import (
	"crypto/sha256"
	"fmt"
	"time"

	"golang.org/x/exp/maps"
	"golang.org/x/exp/slices"
	v1 "k8s.io/api/core/v1"
	metav1 "k8s.io/apimachinery/pkg/apis/meta/v1"
	"k8s.io/apimachinery/pkg/types"
	"k8s.io/utils/ptr"

	enginev2alpha2 "github.com/NVIDIA/KAI-scheduler/pkg/apis/scheduling/v2alpha2"
	commonconstants "github.com/NVIDIA/KAI-scheduler/pkg/common/constants"
	"github.com/NVIDIA/KAI-scheduler/pkg/scheduler/api/common_info"
	"github.com/NVIDIA/KAI-scheduler/pkg/scheduler/api/pod_info"
	"github.com/NVIDIA/KAI-scheduler/pkg/scheduler/api/pod_status"
	"github.com/NVIDIA/KAI-scheduler/pkg/scheduler/api/resource_info"
	"github.com/NVIDIA/KAI-scheduler/pkg/scheduler/constants"
	"github.com/NVIDIA/KAI-scheduler/pkg/scheduler/log"
)

const (
	OverCapacity        = "OverCapacity"
	PodSchedulingErrors = "PodSchedulingErrors"
	DefaultSubGroup     = "default"
)

type JobRequirement struct {
	GPU      float64
	MilliCPU float64
	Memory   float64
}

type StalenessInfo struct {
	TimeStamp *time.Time
	Stale     bool
}

type PodGroupInfos struct {
	PodGroupInfos []*PodGroupInfo
}

type PodGroupInfo struct {
	UID common_info.PodGroupID

	Name           string
	Namespace      string
	NamespacedName string

	Queue common_info.QueueID

	Priority int32

	JobFitErrors   enginev2alpha2.UnschedulableExplanations
	NodesFitErrors map[common_info.PodID]*common_info.FitErrors

	Allocated *resource_info.Resource

	CreationTimestamp  metav1.Time
	LastStartTimestamp *time.Time
	PodGroup           *enginev2alpha2.PodGroup
	PodGroupUID        types.UID
	SubGroups          map[string]*SubGroupInfo

	StalenessInfo

	schedulingConstraintsSignature common_info.SchedulingConstraintsSignature

	// inner cache
	tasksToAllocate             []*pod_info.PodInfo
	tasksToAllocateInitResource *resource_info.Resource
	PodStatusIndex              map[pod_status.PodStatus]pod_info.PodsMap
	activeAllocatedCount        *int
}

func NewPodGroupInfo(uid common_info.PodGroupID, tasks ...*pod_info.PodInfo) *PodGroupInfo {
	podGroupInfo := &PodGroupInfo{
		UID:       uid,
		Allocated: resource_info.EmptyResource(),

		JobFitErrors:   make(enginev2alpha2.UnschedulableExplanations, 0),
		NodesFitErrors: make(map[common_info.PodID]*common_info.FitErrors),

		PodStatusIndex: map[pod_status.PodStatus]pod_info.PodsMap{},

		StalenessInfo: StalenessInfo{
			TimeStamp: nil,
			Stale:     false,
		},

		SubGroups: map[string]*SubGroupInfo{
			DefaultSubGroup: NewSubGroupInfo(DefaultSubGroup, 0),
		},

		LastStartTimestamp:   nil,
		activeAllocatedCount: ptr.To(0),
	}

	for _, task := range tasks {
		podGroupInfo.AddTaskInfo(task)
	}

	return podGroupInfo
}

<<<<<<< HEAD
func (pgi *PodGroupInfo) IsPreemptibleJob() bool {
=======
func (pgi *PodGroupInfo) GetAllPodsMap() pod_info.PodsMap {
	allPods := pod_info.PodsMap{}
	for _, subGroup := range pgi.SubGroups {
		for podId, podInfo := range subGroup.GetPodInfos() {
			allPods[podId] = podInfo
		}
	}
	return allPods
}

func (pgi *PodGroupInfo) GetActiveSubGroupInfos() map[string]*SubGroupInfo {
	newSubGroups := make(map[string]*SubGroupInfo)
	for name, subGroup := range pgi.SubGroups {
		if name == DefaultSubGroup {
			continue
		}
		newSubGroups[name] = subGroup
	}
	return newSubGroups
}

func (pgi *PodGroupInfo) GetDefaultMinAvailable() int32 {
	if pgi.SubGroups == nil || len(pgi.SubGroups) == 0 || pgi.SubGroups[DefaultSubGroup] == nil {
		return 0
	}
	return pgi.SubGroups[DefaultSubGroup].GetMinAvailable()
}

func (pgi *PodGroupInfo) SetDefaultMinAvailable(minAvailable int32) {
	if pgi.SubGroups == nil {
		pgi.SubGroups = map[string]*SubGroupInfo{}
	}

	if _, exists := pgi.SubGroups[DefaultSubGroup]; !exists {
		pgi.SubGroups[DefaultSubGroup] = NewSubGroupInfo(DefaultSubGroup, 0)
	}
	pgi.SubGroups[DefaultSubGroup].SetMinAvailable(minAvailable)
}

func (pgi *PodGroupInfo) IsPreemptibleJob(isInferencePreemptible bool) bool {
	if isInferencePreemptible {
		if pgi.Priority == constants.PriorityInferenceNumber {
			return true
		}
	}

>>>>>>> 695e72d2
	return pgi.Priority < constants.PriorityBuildNumber
}

func (pgi *PodGroupInfo) SetPodGroup(pg *enginev2alpha2.PodGroup) {
	pgi.Name = pg.Name
	pgi.Namespace = pg.Namespace
	pgi.NamespacedName = fmt.Sprintf("%s/%s", pgi.Namespace, pgi.Name)
	pgi.SetDefaultMinAvailable(max(pg.Spec.MinMember, 1))
	pgi.Queue = common_info.QueueID(pg.Spec.Queue)
	pgi.CreationTimestamp = pg.GetCreationTimestamp()
	pgi.PodGroup = pg
	pgi.PodGroupUID = pg.UID

	for _, sg := range pg.Spec.SubGroups {
		subGroupInfo := FromSubGroup(&sg)
		pgi.SubGroups[subGroupInfo.name] = subGroupInfo
	}

	if pg.Annotations[commonconstants.StalePodgroupTimeStamp] != "" {
		staleTimeStamp, err := time.Parse(time.RFC3339, pg.Annotations[commonconstants.StalePodgroupTimeStamp])
		if err != nil {
			log.InfraLogger.V(7).Warnf("Failed to parse stale timestamp for podgroup <%s> err: %v",
				pgi.NamespacedName, err)
		} else {
			pgi.StalenessInfo.TimeStamp = &staleTimeStamp
			pgi.StalenessInfo.Stale = true
		}
	}

	if pg.Annotations[commonconstants.LastStartTimeStamp] != "" {
		startTime, err := time.Parse(time.RFC3339, pg.Annotations[commonconstants.LastStartTimeStamp])
		if err != nil {
			log.InfraLogger.V(7).Warnf("Failed to parse start timestamp for podgroup <%s> err: %v",
				pgi.NamespacedName, err)
		} else {
			pgi.LastStartTimestamp = &startTime
		}
	}

	log.InfraLogger.V(7).Infof(
		"SetPodGroup. podGroupName=<%s>, PodGroupUID=<%s> pgi.PodGroupIndex=<%d>",
		pgi.Name, pgi.PodGroupUID)
}

func (pgi *PodGroupInfo) addTaskIndex(ti *pod_info.PodInfo) {
	if _, found := pgi.PodStatusIndex[ti.Status]; !found {
		pgi.PodStatusIndex[ti.Status] = pod_info.PodsMap{}
	}

	pgi.PodStatusIndex[ti.Status][ti.UID] = ti
	if pod_status.IsActiveAllocatedStatus(ti.Status) {
		pgi.activeAllocatedCount = ptr.To(*pgi.activeAllocatedCount + 1)
	}

	pgi.invalidateTasksCache()
}

func (pgi *PodGroupInfo) AddTaskInfo(ti *pod_info.PodInfo) {
	subGroup, found := pgi.SubGroups[ti.SubGroupName]
	if found {
		subGroup.AssignTask(ti)
	}
	pgi.SubGroups[DefaultSubGroup].AssignTask(ti)

	pgi.addTaskIndex(ti)

	if pod_status.AllocatedStatus(ti.Status) {
		pgi.Allocated.AddResourceRequirements(ti.ResReq)
	}
}

func (pgi *PodGroupInfo) UpdateTaskStatus(task *pod_info.PodInfo, status pod_status.PodStatus) error {
	// Reset the task state
	if err := pgi.resetTaskState(task); err != nil {
		return err
	}

	// Update task's status to the target status
	task.Status = status
	pgi.AddTaskInfo(task)

	return nil
}

func (pgi *PodGroupInfo) deleteTaskIndex(ti *pod_info.PodInfo) {
	if tasks, found := pgi.PodStatusIndex[ti.Status]; found {
		delete(tasks, ti.UID)
		if pod_status.IsActiveAllocatedStatus(ti.Status) {
			pgi.activeAllocatedCount = ptr.To(*pgi.activeAllocatedCount - 1)
		}

		if len(tasks) == 0 {
			delete(pgi.PodStatusIndex, ti.Status)
		}

		pgi.invalidateTasksCache()
	}
}

func (pgi *PodGroupInfo) invalidateTasksCache() {
	pgi.tasksToAllocate = nil
	pgi.tasksToAllocateInitResource = nil
}

func (pgi *PodGroupInfo) GetActiveAllocatedTasksCount() int {
	if pgi.activeAllocatedCount == nil {
		var taskCount int
		for _, task := range pgi.GetAllPodsMap() {
			if pod_status.IsActiveAllocatedStatus(task.Status) {
				taskCount++
			}
		}
		pgi.activeAllocatedCount = ptr.To(taskCount)
	}
	return *pgi.activeAllocatedCount
}

func (pgi *PodGroupInfo) GetActivelyRunningTasksCount() int32 {
	tasksCount := int32(0)
	for _, task := range pgi.GetAllPodsMap() {
		if pod_status.IsActiveUsedStatus(task.Status) {
			tasksCount += 1
		}
	}
	return tasksCount
}

func (pgi *PodGroupInfo) resetTaskState(ti *pod_info.PodInfo) error {
	task, found := pgi.GetAllPodsMap()[ti.UID]
	if !found {
		return fmt.Errorf("failed to find task <%v/%v> in job <%v>",
			ti.Namespace, ti.Name, pgi.NamespacedName)
	}

	if pod_status.AllocatedStatus(task.Status) {
		pgi.Allocated.SubResourceRequirements(task.ResReq)
	}

	pgi.deleteTaskIndex(ti)
	return nil

}

func (pgi *PodGroupInfo) GetNumAliveTasks() int {
	numTasks := 0
	for _, task := range pgi.GetAllPodsMap() {
		if pod_status.IsAliveStatus(task.Status) {
			numTasks += 1
		}
	}
	return numTasks
}

func (pgi *PodGroupInfo) GetNumActiveUsedTasks() int {
	numTasks := 0
	for _, task := range pgi.GetAllPodsMap() {
		if pod_status.IsActiveUsedStatus(task.Status) {
			numTasks += 1
		}
	}
	return numTasks
}

func (pgi *PodGroupInfo) GetNumAllocatedTasks() int {
	numTasks := 0
	for _, task := range pgi.GetAllPodsMap() {
		if pod_status.AllocatedStatus(task.Status) {
			numTasks++
		}
	}
	return numTasks
}

func (pgi *PodGroupInfo) GetPendingTasks() []*pod_info.PodInfo {
	var pendingTasks []*pod_info.PodInfo
	for _, task := range pgi.GetAllPodsMap() {
		if task.Status == pod_status.Pending {
			pendingTasks = append(pendingTasks, task)
		}
	}
	return pendingTasks

}

func (pgi *PodGroupInfo) GetNumPendingTasks() int {
	return len(pgi.PodStatusIndex[pod_status.Pending])
}

func (pgi *PodGroupInfo) GetNumGatedTasks() int {
	return len(pgi.PodStatusIndex[pod_status.Gated])
}

func (pgi *PodGroupInfo) GetAliveTasksRequestedGPUs() float64 {
	tasksTotalRequestedGPUs := float64(0)
	for _, task := range pgi.GetAllPodsMap() {
		if pod_status.IsAliveStatus(task.Status) {
			tasksTotalRequestedGPUs += task.ResReq.GPUs()
		}
	}

	return tasksTotalRequestedGPUs
}

func (pgi *PodGroupInfo) GetTasksActiveAllocatedReqResource() *resource_info.Resource {
	tasksTotalRequestedResource := resource_info.EmptyResource()
	for _, task := range pgi.GetAllPodsMap() {
		if pod_status.IsActiveAllocatedStatus(task.Status) {
			tasksTotalRequestedResource.AddResourceRequirements(task.ResReq)
		}
	}

	return tasksTotalRequestedResource
}

func (pgi *PodGroupInfo) IsReadyForScheduling() bool {
	validTasks := pgi.GetNumAliveTasks() - pgi.GetNumGatedTasks()
	if int32(validTasks) < pgi.GetDefaultMinAvailable() {
		return false
	}
	for _, subGroup := range pgi.GetActiveSubGroupInfos() {
		if !subGroup.IsReadyForScheduling() {
			return false
		}
	}
	return true
}

func (pgi *PodGroupInfo) IsElastic() bool {
	return pgi.GetDefaultMinAvailable() < int32(len(pgi.GetAllPodsMap()))
}

func (pgi *PodGroupInfo) IsStale() bool {
	if pgi.PodStatusIndex[pod_status.Succeeded] != nil {
		return false
	}

	activeUsedTasks := int32(pgi.GetNumActiveUsedTasks())
	if activeUsedTasks > 0 {
		if activeUsedTasks < pgi.GetDefaultMinAvailable() {
			return true
		}
		for _, subGroup := range pgi.GetActiveSubGroupInfos() {
			if !subGroup.IsGangSatisfied() {
				return true
			}
		}
	}
	return false
}

func (pgi *PodGroupInfo) IsGangSatisfied() bool {
	numActiveTasks := pgi.GetNumActiveUsedTasks()
	if numActiveTasks < int(pgi.GetDefaultMinAvailable()) {
		return false
	}
	for _, subGroup := range pgi.SubGroups {
		if !subGroup.IsGangSatisfied() {
			return false
		}
	}
	return true
}

func (pgi *PodGroupInfo) ShouldPipelineJob() bool {
	hasPipelinedTask := false
	activeAllocatedTasksCount := 0
	for _, task := range pgi.GetAllPodsMap() {
		if task.Status == pod_status.Pipelined {
			log.InfraLogger.V(7).Infof("task: <%v/%v> was pipelined to node: <%v>",
				task.Namespace, task.Name, task.NodeName)
			hasPipelinedTask = true
		} else if pod_status.IsActiveAllocatedStatus(task.Status) {
			activeAllocatedTasksCount += 1
		}
	}
	// If the job has already MinAvailable tasks active allocated (but not pipelined),
	//  then we shouldn't convert non-pipelined tasks to pipeline.
	return hasPipelinedTask && activeAllocatedTasksCount < int(pgi.GetDefaultMinAvailable())
}

func (pgi *PodGroupInfo) Clone() *PodGroupInfo {
	return pgi.CloneWithTasks(maps.Values(pgi.GetAllPodsMap()))
}

func (pgi *PodGroupInfo) CloneWithTasks(tasks []*pod_info.PodInfo) *PodGroupInfo {
	info := &PodGroupInfo{
		UID:       pgi.UID,
		Name:      pgi.Name,
		Namespace: pgi.Namespace,
		Queue:     pgi.Queue,
		Priority:  pgi.Priority,

		Allocated: resource_info.EmptyResource(),

		JobFitErrors:   make(enginev2alpha2.UnschedulableExplanations, 0),
		NodesFitErrors: make(map[common_info.PodID]*common_info.FitErrors),

		PodGroup:    pgi.PodGroup,
		PodGroupUID: pgi.PodGroupUID,
		SubGroups:   map[string]*SubGroupInfo{},

		PodStatusIndex:       map[pod_status.PodStatus]pod_info.PodsMap{},
		activeAllocatedCount: ptr.To(0),
	}

	pgi.CreationTimestamp.DeepCopyInto(&info.CreationTimestamp)

	for _, subGroup := range pgi.SubGroups {
		info.SubGroups[subGroup.name] = NewSubGroupInfo(subGroup.name, subGroup.minAvailable)
	}

	for _, task := range tasks {
		info.AddTaskInfo(task.Clone())
	}

	return info
}

func (pgi *PodGroupInfo) String() string {
	res := ""

	for _, subGroup := range pgi.GetActiveSubGroupInfos() {
		res = res + fmt.Sprintf("\t\t subGroup %s: minAvailable(%v)\n",
			subGroup.name, subGroup.minAvailable)
	}

	i := 0
	for _, task := range pgi.GetAllPodsMap() {
		res = res + fmt.Sprintf("\n\t task %d: %v", i, task)
		i++
	}

	return fmt.Sprintf("Job (%v): namespace %v (%v), name %v, minAvailable %d, podGroup %+v",
		pgi.UID, pgi.Namespace, pgi.Queue, pgi.Name, pgi.GetDefaultMinAvailable(), pgi.PodGroup) + res
}

func (pgi *PodGroupInfo) SetTaskFitError(task *pod_info.PodInfo, fitErrors *common_info.FitErrors) {
	existingFitErrors, found := pgi.NodesFitErrors[task.UID]
	if found {
		existingFitErrors.AddNodeErrors(fitErrors)
	} else {
		pgi.NodesFitErrors[task.UID] = fitErrors
	}
}

func (pgi *PodGroupInfo) SetJobFitError(reason enginev2alpha2.UnschedulableReason, message string, details *enginev2alpha2.UnschedulableExplanationDetails) {
	pgi.JobFitErrors = append(pgi.JobFitErrors, enginev2alpha2.UnschedulableExplanation{
		Reason:  reason,
		Message: message,
		Details: details,
	})
}

func (pgi *PodGroupInfo) GetSchedulingConstraintsSignature() common_info.SchedulingConstraintsSignature {
	if pgi.schedulingConstraintsSignature != "" {
		return pgi.schedulingConstraintsSignature
	}

	key := pgi.generateSchedulingConstraintsSignature()

	pgi.schedulingConstraintsSignature = key
	return key
}

func (pgi *PodGroupInfo) generateSchedulingConstraintsSignature() common_info.SchedulingConstraintsSignature {
	hash := sha256.New()
	var signatures []common_info.SchedulingConstraintsSignature

	for _, pod := range pgi.GetAllPodsMap() {
		if pod_status.IsActiveAllocatedStatus(pod.Status) {
			continue
		}

		key := pod.GetSchedulingConstraintsSignature()
		signatures = append(signatures, key)
	}
	slices.Sort(signatures)

	for _, signature := range signatures {
		hash.Write([]byte(signature))
	}

	return common_info.SchedulingConstraintsSignature(fmt.Sprintf("%x", hash.Sum(nil)))
}

func (jr *JobRequirement) Get(resourceName v1.ResourceName) float64 {
	switch resourceName {
	case v1.ResourceCPU:
		return jr.MilliCPU
	case v1.ResourceMemory:
		return jr.Memory
	case resource_info.GPUResourceName:
		return jr.GPU
	default:
		return 0
	}
}<|MERGE_RESOLUTION|>--- conflicted
+++ resolved
@@ -125,9 +125,6 @@
 	return podGroupInfo
 }
 
-<<<<<<< HEAD
-func (pgi *PodGroupInfo) IsPreemptibleJob() bool {
-=======
 func (pgi *PodGroupInfo) GetAllPodsMap() pod_info.PodsMap {
 	allPods := pod_info.PodsMap{}
 	for _, subGroup := range pgi.SubGroups {
@@ -167,14 +164,7 @@
 	pgi.SubGroups[DefaultSubGroup].SetMinAvailable(minAvailable)
 }
 
-func (pgi *PodGroupInfo) IsPreemptibleJob(isInferencePreemptible bool) bool {
-	if isInferencePreemptible {
-		if pgi.Priority == constants.PriorityInferenceNumber {
-			return true
-		}
-	}
-
->>>>>>> 695e72d2
+func (pgi *PodGroupInfo) IsPreemptibleJob() bool {
 	return pgi.Priority < constants.PriorityBuildNumber
 }
 
