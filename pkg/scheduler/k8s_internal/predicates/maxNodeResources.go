--- conflicted
+++ resolved
@@ -69,7 +69,6 @@
 	for rName, rQuant := range podInfo.ResReq.ScalarResources() {
 		rrQuant, found := mnr.maxResources.ScalarResources()[rName]
 		if !found || rQuant > rrQuant {
-<<<<<<< HEAD
 			units := ""
 			maxVal := float64(0)
 			// Humanize ephemeral /storage values: ionterbak rrQuant is milli-bytes, convert to GB
@@ -77,12 +76,8 @@
 				units = "GB"
 				maxVal = float64(rrQuant) / resource_info.MemoryToGB
 			}
-			return nil, k8sframework.NewStatus(k8sframework.Unschedulable,
+			return nil, ksf.NewStatus(ksf.Unschedulable,
 				mnr.buildUnschedulableMessage(podInfo, string(rName), float64(maxVal), units))
-=======
-			return nil, ksf.NewStatus(ksf.Unschedulable,
-				mnr.buildUnschedulableMessage(podInfo, string(rName), float64(rrQuant), ""))
->>>>>>> 59389263
 		}
 	}
 
