// Copyright 2025 NVIDIA CORPORATION
// SPDX-License-Identifier: Apache-2.0

package reclaim_test

import (
	"testing"

	. "go.uber.org/mock/gomock"
	"gopkg.in/h2non/gock.v1"
	"k8s.io/utils/pointer"

	"github.com/NVIDIA/KAI-scheduler/pkg/scheduler/actions/integration_tests/integration_tests_utils"
	"github.com/NVIDIA/KAI-scheduler/pkg/scheduler/actions/reclaim"
	"github.com/NVIDIA/KAI-scheduler/pkg/scheduler/api/pod_status"
	"github.com/NVIDIA/KAI-scheduler/pkg/scheduler/api/podgroup_info"
	"github.com/NVIDIA/KAI-scheduler/pkg/scheduler/constants"
	"github.com/NVIDIA/KAI-scheduler/pkg/scheduler/test_utils"
	"github.com/NVIDIA/KAI-scheduler/pkg/scheduler/test_utils/jobs_fake"
	"github.com/NVIDIA/KAI-scheduler/pkg/scheduler/test_utils/nodes_fake"
	"github.com/NVIDIA/KAI-scheduler/pkg/scheduler/test_utils/tasks_fake"
)

func TestHandleReclaimSubGroups(t *testing.T) {
	test_utils.InitTestingInfrastructure()
	controller := NewController(t)
	defer controller.Finish()
	defer gock.Off()
	testsMetadata := getReclaimSubGroupsTestsMetadata()

	for testNumber, testMetadata := range testsMetadata {
		t.Logf("Running test number: %v, test name: %v,", testNumber, testMetadata.TestTopologyBasic.Name)
		ssn := test_utils.BuildSession(testMetadata.TestTopologyBasic, controller)
		reclaimAction := reclaim.New()
		reclaimAction.Execute(ssn)

		test_utils.MatchExpectedAndRealTasks(t, testNumber, testMetadata.TestTopologyBasic, ssn)
	}
}

func getReclaimSubGroupsTestsMetadata() []integration_tests_utils.TestTopologyMetadata {
	return []integration_tests_utils.TestTopologyMetadata{
		{
			TestTopologyBasic: test_utils.TestTopologyBasic{
				Name: "Reclaim resources for job with sub groups",
				Jobs: []*jobs_fake.TestJobBasic{
					{
						Name:                "running-job",
						RequiredGPUsPerTask: 1,
						Priority:            constants.PriorityTrainNumber,
						QueueName:           "queue0",
						Tasks: []*tasks_fake.TestTaskBasic{
							{
								NodeName: "node0",
								State:    pod_status.Running,
							},
							{
								NodeName: "node0",
								State:    pod_status.Running,
							},
						},
						MinAvailable: pointer.Int32(2),
					},
					{
						Name:                "pending-job",
						RequiredGPUsPerTask: 1,
						Priority:            constants.PriorityTrainNumber,
						QueueName:           "queue1",
						SubGroups: map[string]*podgroup_info.SubGroupInfo{
							"sub-0": podgroup_info.NewSubGroupInfo("sub-0", 1),
							"sub-1": podgroup_info.NewSubGroupInfo("sub-1", 1),
						},
						Tasks: []*tasks_fake.TestTaskBasic{
							{
								State:        pod_status.Pending,
								SubGroupName: "sub-0",
							},
							{
								State:        pod_status.Pending,
								SubGroupName: "sub-1",
							},
						},
						MinAvailable: pointer.Int32(2),
					},
				},
				Nodes: map[string]nodes_fake.TestNodeBasic{
					"node0": {
						GPUs: 2,
					},
				},
				Queues: []test_utils.TestQueueBasic{
					{
						Name:         "queue0",
						DeservedGPUs: 0,
					},
					{
						Name:         "queue1",
						DeservedGPUs: 2,
					},
				},
				TaskExpectedResults: map[string]test_utils.TestExpectedResultBasic{
					"running-job-0": {
						NodeName:             "node0",
						GPUsRequired:         1,
						Status:               pod_status.Releasing,
						DontValidateGPUGroup: true,
					},
					"running-job-1": {
						NodeName:             "node0",
						GPUsRequired:         1,
						Status:               pod_status.Releasing,
						DontValidateGPUGroup: true,
					},

					"pending-job-0": {
						NodeName:             "node0",
						GPUsRequired:         1,
						Status:               pod_status.Pipelined,
						DontValidateGPUGroup: true,
					},
					"pending-job-1": {
						NodeName:             "node0",
						GPUsRequired:         1,
						Status:               pod_status.Pipelined,
						DontValidateGPUGroup: true,
					},
				},
				Mocks: &test_utils.TestMock{
					CacheRequirements: &test_utils.CacheMocking{
						NumberOfCacheEvictions:  2,
						NumberOfPipelineActions: 2,
					},
				},
			},
		},
		{
			TestTopologyBasic: test_utils.TestTopologyBasic{
				Name: "Reclaim resources for job with sub groups - partial allocation of the pending job",
				Jobs: []*jobs_fake.TestJobBasic{
					{
						Name:                "running-job",
						RequiredGPUsPerTask: 1,
						Priority:            constants.PriorityTrainNumber,
						QueueName:           "queue0",
						Tasks: []*tasks_fake.TestTaskBasic{
							{
								NodeName: "node0",
								State:    pod_status.Running,
							},
							{
								NodeName: "node0",
								State:    pod_status.Running,
							},
						},
						MinAvailable: pointer.Int32(2),
					},
					{
						Name:                "pending-job",
						RequiredGPUsPerTask: 1,
						Priority:            constants.PriorityTrainNumber,
						QueueName:           "queue1",
						SubGroups: map[string]*podgroup_info.SubGroupInfo{
							"sub-0": podgroup_info.NewSubGroupInfo("sub-0", 1),
							"sub-1": podgroup_info.NewSubGroupInfo("sub-1", 1),
						},
						Tasks: []*tasks_fake.TestTaskBasic{
							{
<<<<<<< HEAD
=======
								NodeName:     "node0",
>>>>>>> 1d3b0a02
								State:        pod_status.Pending,
								SubGroupName: "sub-0",
							},
							{
<<<<<<< HEAD
=======
								NodeName:     "node0",
>>>>>>> 1d3b0a02
								State:        pod_status.Pending,
								SubGroupName: "sub-0",
							},
							{
<<<<<<< HEAD
=======
								NodeName:     "node0",
>>>>>>> 1d3b0a02
								State:        pod_status.Pending,
								SubGroupName: "sub-1",
							},
							{
<<<<<<< HEAD
=======
								NodeName:     "node0",
>>>>>>> 1d3b0a02
								State:        pod_status.Pending,
								SubGroupName: "sub-1",
							},
						},
						MinAvailable: pointer.Int32(2),
					},
				},
				Nodes: map[string]nodes_fake.TestNodeBasic{
					"node0": {
						GPUs: 2,
					},
				},
				Queues: []test_utils.TestQueueBasic{
					{
						Name:         "queue0",
						DeservedGPUs: 0,
					},
					{
						Name:         "queue1",
						DeservedGPUs: 2,
					},
				},
				TaskExpectedResults: map[string]test_utils.TestExpectedResultBasic{
					"running-job-0": {
						GPUsRequired:         1,
						NodeName:             "node0",
						Status:               pod_status.Releasing,
						DontValidateGPUGroup: true,
					},
					"running-job-1": {
						GPUsRequired:         1,
						NodeName:             "node0",
						Status:               pod_status.Releasing,
						DontValidateGPUGroup: true,
					},

					"pending-job-0": {
						GPUsRequired:         1,
						NodeName:             "node0",
						Status:               pod_status.Pipelined,
						DontValidateGPUGroup: true,
					},
					"pending-job-1": {
						GPUsRequired:         1,
						Status:               pod_status.Pending,
						DontValidateGPUGroup: true,
					},
					"pending-job-2": {
						GPUsRequired:         1,
						NodeName:             "node0",
						Status:               pod_status.Pipelined,
						DontValidateGPUGroup: true,
					},
					"pending-job-3": {
						GPUsRequired:         1,
						Status:               pod_status.Pending,
						DontValidateGPUGroup: true,
					},
				},
				Mocks: &test_utils.TestMock{
					CacheRequirements: &test_utils.CacheMocking{
						NumberOfCacheEvictions:  2,
						NumberOfPipelineActions: 2,
					},
				},
			},
		},
		{
			TestTopologyBasic: test_utils.TestTopologyBasic{
				Name: "Job with sub groups cannot reclaim resources - cannot satisfy sub group gang",
				Jobs: []*jobs_fake.TestJobBasic{
					{
						Name:                "running-job",
						RequiredGPUsPerTask: 1,
						Priority:            constants.PriorityTrainNumber,
						QueueName:           "queue0",
						Tasks: []*tasks_fake.TestTaskBasic{
							{
								NodeName: "node0",
								State:    pod_status.Running,
							},
							{
								NodeName: "node0",
								State:    pod_status.Running,
							},
						},
						MinAvailable: pointer.Int32(2),
					},
					{
						Name:                "pending-job",
						RequiredGPUsPerTask: 2,
						Priority:            constants.PriorityTrainNumber,
						QueueName:           "queue1",
						SubGroups: map[string]*podgroup_info.SubGroupInfo{
							"sub-0": podgroup_info.NewSubGroupInfo("sub-0", 1),
							"sub-1": podgroup_info.NewSubGroupInfo("sub-1", 1),
						},
						Tasks: []*tasks_fake.TestTaskBasic{
							{
								State:        pod_status.Pending,
								SubGroupName: "sub-0",
							},
							{
								State:        pod_status.Pending,
								SubGroupName: "sub-1",
							},
						},
						MinAvailable: pointer.Int32(2),
					},
				},
				Nodes: map[string]nodes_fake.TestNodeBasic{
					"node0": {
						GPUs: 2,
					},
				},
				Queues: []test_utils.TestQueueBasic{
					{
						Name:         "queue0",
						DeservedGPUs: 0,
					},
					{
						Name:         "queue1",
						DeservedGPUs: 2,
					},
				},
				TaskExpectedResults: map[string]test_utils.TestExpectedResultBasic{
					"running-job-0": {
						NodeName:             "node0",
						GPUsRequired:         1,
						Status:               pod_status.Running,
						DontValidateGPUGroup: true,
					},
					"running-job-1": {
						NodeName:             "node0",
						GPUsRequired:         1,
						Status:               pod_status.Running,
						DontValidateGPUGroup: true,
					},

					"pending-job-0": {
						GPUsRequired:         2,
						Status:               pod_status.Pending,
						DontValidateGPUGroup: true,
					},
					"pending-job-1": {
						GPUsRequired:         2,
						Status:               pod_status.Pending,
						DontValidateGPUGroup: true,
					},
				},
				Mocks: &test_utils.TestMock{
					CacheRequirements: &test_utils.CacheMocking{},
				},
			},
		},
		{
			TestTopologyBasic: test_utils.TestTopologyBasic{
				Name: "Reclaim resources from job with sub groups - partial eviction",
				Jobs: []*jobs_fake.TestJobBasic{
					{
						Name:                "running-job",
						RequiredGPUsPerTask: 1,
						Priority:            constants.PriorityTrainNumber,
						QueueName:           "queue0",
						SubGroups: map[string]*podgroup_info.SubGroupInfo{
							"sub-0": podgroup_info.NewSubGroupInfo("sub-0", 1),
							"sub-1": podgroup_info.NewSubGroupInfo("sub-1", 1),
						},
						Tasks: []*tasks_fake.TestTaskBasic{
							{
								NodeName:     "node0",
								State:        pod_status.Running,
								SubGroupName: "sub-0",
							},
							{
								NodeName:     "node0",
								State:        pod_status.Running,
								SubGroupName: "sub-0",
							},
							{
								NodeName:     "node0",
								State:        pod_status.Running,
								SubGroupName: "sub-1",
							},
							{
								NodeName:     "node0",
								State:        pod_status.Running,
								SubGroupName: "sub-1",
							},
						},
						MinAvailable: pointer.Int32(2),
					},
					{
						Name:                "pending-job",
						RequiredGPUsPerTask: 2,
						Priority:            constants.PriorityTrainNumber,
						QueueName:           "queue1",
						Tasks: []*tasks_fake.TestTaskBasic{
							{
								State: pod_status.Pending,
							},
						},

						MinAvailable: pointer.Int32(1),
					},
				},
				Nodes: map[string]nodes_fake.TestNodeBasic{
					"node0": {
						GPUs: 4,
					},
				},
				Queues: []test_utils.TestQueueBasic{
					{
						Name:         "queue0",
						DeservedGPUs: 2,
					},
					{
						Name:         "queue1",
						DeservedGPUs: 2,
					},
				},
				TaskExpectedResults: map[string]test_utils.TestExpectedResultBasic{
					"running-job-0": {
						NodeName:             "node0",
						GPUsRequired:         1,
						Status:               pod_status.Running,
						DontValidateGPUGroup: true,
					},
					"running-job-1": {
						NodeName:             "node0",
						GPUsRequired:         1,
						Status:               pod_status.Releasing,
						DontValidateGPUGroup: true,
					},
					"running-job-2": {
						NodeName:             "node0",
						GPUsRequired:         1,
						Status:               pod_status.Running,
						DontValidateGPUGroup: true,
					},
					"running-job-3": {
						NodeName:             "node0",
						GPUsRequired:         1,
						Status:               pod_status.Releasing,
						DontValidateGPUGroup: true,
					},
					"pending-job-0": {
						NodeName:             "node0",
						GPUsRequired:         2,
						Status:               pod_status.Pipelined,
						DontValidateGPUGroup: true,
					},
				},
				Mocks: &test_utils.TestMock{
					CacheRequirements: &test_utils.CacheMocking{
						NumberOfCacheEvictions:  2,
						NumberOfPipelineActions: 1,
					},
				},
			},
		},
		{
			TestTopologyBasic: test_utils.TestTopologyBasic{
				Name: "Reclaim resources from job with sub groups - complete eviction",
				Jobs: []*jobs_fake.TestJobBasic{
					{
						Name:                "running-job",
						RequiredGPUsPerTask: 1,
						Priority:            constants.PriorityTrainNumber,
						QueueName:           "queue0",
						SubGroups: map[string]*podgroup_info.SubGroupInfo{
							"sub-0": podgroup_info.NewSubGroupInfo("sub-0", 2),
							"sub-1": podgroup_info.NewSubGroupInfo("sub-1", 2),
						},
						Tasks: []*tasks_fake.TestTaskBasic{
							{
								NodeName:     "node0",
								State:        pod_status.Running,
								SubGroupName: "sub-0",
							},
							{
								NodeName:     "node0",
								State:        pod_status.Running,
								SubGroupName: "sub-0",
							},
							{
								NodeName:     "node0",
								State:        pod_status.Running,
								SubGroupName: "sub-1",
							},
							{
								NodeName:     "node0",
								State:        pod_status.Running,
								SubGroupName: "sub-1",
							},
						},
						MinAvailable: pointer.Int32(4),
					},
					{
						Name:                "pending-job",
						RequiredGPUsPerTask: 2,
						Priority:            constants.PriorityTrainNumber,
						QueueName:           "queue1",
						Tasks: []*tasks_fake.TestTaskBasic{
							{
								State: pod_status.Pending,
							},
						},

						MinAvailable: pointer.Int32(1),
					},
				},
				Nodes: map[string]nodes_fake.TestNodeBasic{
					"node0": {
						GPUs: 4,
					},
				},
				Queues: []test_utils.TestQueueBasic{
					{
						Name:         "queue0",
						DeservedGPUs: 2,
					},
					{
						Name:         "queue1",
						DeservedGPUs: 2,
					},
				},
				TaskExpectedResults: map[string]test_utils.TestExpectedResultBasic{
					"running-job-0": {
						NodeName:             "node0",
						GPUsRequired:         1,
						Status:               pod_status.Releasing,
						DontValidateGPUGroup: true,
					},
					"running-job-1": {
						NodeName:             "node0",
						GPUsRequired:         1,
						Status:               pod_status.Releasing,
						DontValidateGPUGroup: true,
					},
					"running-job-2": {
						NodeName:             "node0",
						GPUsRequired:         1,
						Status:               pod_status.Releasing,
						DontValidateGPUGroup: true,
					},
					"running-job-3": {
						NodeName:             "node0",
						GPUsRequired:         1,
						Status:               pod_status.Releasing,
						DontValidateGPUGroup: true,
					},
					"pending-job-0": {
						NodeName:             "node0",
						GPUsRequired:         2,
						Status:               pod_status.Pipelined,
						DontValidateGPUGroup: true,
					},
				},
				Mocks: &test_utils.TestMock{
					CacheRequirements: &test_utils.CacheMocking{
						NumberOfCacheEvictions:  4,
						NumberOfPipelineActions: 1,
					},
				},
			},
		},
	}
}<|MERGE_RESOLUTION|>--- conflicted
+++ resolved
@@ -165,34 +165,133 @@
 						},
 						Tasks: []*tasks_fake.TestTaskBasic{
 							{
-<<<<<<< HEAD
-=======
-								NodeName:     "node0",
->>>>>>> 1d3b0a02
-								State:        pod_status.Pending,
-								SubGroupName: "sub-0",
-							},
-							{
-<<<<<<< HEAD
-=======
-								NodeName:     "node0",
->>>>>>> 1d3b0a02
-								State:        pod_status.Pending,
-								SubGroupName: "sub-0",
-							},
-							{
-<<<<<<< HEAD
-=======
-								NodeName:     "node0",
->>>>>>> 1d3b0a02
-								State:        pod_status.Pending,
-								SubGroupName: "sub-1",
-							},
-							{
-<<<<<<< HEAD
-=======
-								NodeName:     "node0",
->>>>>>> 1d3b0a02
+								State:        pod_status.Pending,
+								SubGroupName: "sub-0",
+							},
+							{
+								State:        pod_status.Pending,
+								SubGroupName: "sub-0",
+							},
+							{
+								State:        pod_status.Pending,
+								SubGroupName: "sub-1",
+							},
+							{
+								State:        pod_status.Pending,
+								SubGroupName: "sub-1",
+							},
+						},
+						MinAvailable: pointer.Int32(2),
+					},
+				},
+				Nodes: map[string]nodes_fake.TestNodeBasic{
+					"node0": {
+						GPUs: 2,
+					},
+				},
+				Queues: []test_utils.TestQueueBasic{
+					{
+						Name:         "queue0",
+						DeservedGPUs: 0,
+					},
+					{
+						Name:         "queue1",
+						DeservedGPUs: 2,
+					},
+				},
+				TaskExpectedResults: map[string]test_utils.TestExpectedResultBasic{
+					"running-job-0": {
+						GPUsRequired:         1,
+						NodeName:             "node0",
+						Status:               pod_status.Releasing,
+						DontValidateGPUGroup: true,
+					},
+					"running-job-1": {
+						GPUsRequired:         1,
+						NodeName:             "node0",
+						Status:               pod_status.Releasing,
+						DontValidateGPUGroup: true,
+					},
+
+					"pending-job-0": {
+						GPUsRequired:         1,
+						NodeName:             "node0",
+						Status:               pod_status.Pipelined,
+						DontValidateGPUGroup: true,
+					},
+					"pending-job-1": {
+						GPUsRequired:         1,
+						Status:               pod_status.Pending,
+						DontValidateGPUGroup: true,
+					},
+					"pending-job-2": {
+						GPUsRequired:         1,
+						NodeName:             "node0",
+						Status:               pod_status.Pipelined,
+						DontValidateGPUGroup: true,
+					},
+					"pending-job-3": {
+						GPUsRequired:         1,
+						Status:               pod_status.Pending,
+						DontValidateGPUGroup: true,
+					},
+				},
+				Mocks: &test_utils.TestMock{
+					CacheRequirements: &test_utils.CacheMocking{
+						NumberOfCacheEvictions:  2,
+						NumberOfPipelineActions: 2,
+					},
+				},
+			},
+		},
+		{
+			TestTopologyBasic: test_utils.TestTopologyBasic{
+				Name: "Reclaim resources for job with sub groups - partial allocation of the pending job",
+				Jobs: []*jobs_fake.TestJobBasic{
+					{
+						Name:                "running-job",
+						RequiredGPUsPerTask: 1,
+						Priority:            constants.PriorityTrainNumber,
+						QueueName:           "queue0",
+						Tasks: []*tasks_fake.TestTaskBasic{
+							{
+								NodeName: "node0",
+								State:    pod_status.Running,
+							},
+							{
+								NodeName: "node0",
+								State:    pod_status.Running,
+							},
+						},
+						MinAvailable: pointer.Int32(2),
+					},
+					{
+						Name:                "pending-job",
+						RequiredGPUsPerTask: 1,
+						Priority:            constants.PriorityTrainNumber,
+						QueueName:           "queue1",
+						SubGroups: map[string]*podgroup_info.SubGroupInfo{
+							"sub-0": podgroup_info.NewSubGroupInfo("sub-0", 1),
+							"sub-1": podgroup_info.NewSubGroupInfo("sub-1", 1),
+						},
+						Tasks: []*tasks_fake.TestTaskBasic{
+							{
+								NodeName:     "node0",
+								State:        pod_status.Pending,
+								SubGroupName: "sub-0",
+							},
+							{
+								NodeName:     "node0",
+								State:        pod_status.Pending,
+								SubGroupName: "sub-0",
+							},
+							{
+								NodeName:     "node0",
+								State:        pod_status.Pending,
+								SubGroupName: "sub-1",
+							},
+							{
+								NodeName:     "node0",
 								State:        pod_status.Pending,
 								SubGroupName: "sub-1",
 							},
