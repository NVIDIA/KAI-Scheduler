--- conflicted
+++ resolved
@@ -13,13 +13,10 @@
 	"sigs.k8s.io/controller-runtime/pkg/log"
 
 	"github.com/NVIDIA/KAI-scheduler/pkg/binder/common/gpusharingconfigmap"
-<<<<<<< HEAD
 )
 
 const (
 	visibleDevicesBC = "RUNAI-VISIBLE-DEVICES" // Deprecated, this value was replaced with NVIDIA_VISIBLE_DEVICES
-=======
->>>>>>> 827374cd
 )
 
 func AddVisibleDevicesEnvVars(container *v1.Container, sharedGpuConfigMapName string) {
@@ -65,26 +62,18 @@
 	var updateFunc func(data map[string]string) error
 	if nvidiaVisibleDevicesDefinedInSpec {
 		configMapName, err = gpusharingconfigmap.ExtractCapabilitiesConfigMapName(pod, containerRef)
-		updateFunc = func(data map[string]string) error {
-<<<<<<< HEAD
-			if _, found := data[visibleDevicesBC]; found {
-					data[visibleDevicesBC] = visibleDevicesValue
-				}
-				data[NvidiaVisibleDevices] = visibleDevicesValue
-=======
-			data[VisibleDevices] = visibleDevicesValue
->>>>>>> 827374cd
-			return nil
-		}
 	} else {
 		configMapName, err = gpusharingconfigmap.ExtractDirectEnvVarsConfigMapName(pod, containerRef)
-		updateFunc = func(data map[string]string) error {
-			data[NvidiaVisibleDevices] = visibleDevicesValue
-			return nil
-		}
 	}
 	if err != nil {
 		return err
+	}
+	updateFunc = func(data map[string]string) error {
+		if _, found := data[visibleDevicesBC]; found {
+			data[visibleDevicesBC] = visibleDevicesValue
+		}
+		data[NvidiaVisibleDevices] = visibleDevicesValue
+		return nil
 	}
 	err = UpdateConfigMapEnvironmentVariable(ctx, kubeClient, pod, configMapName, updateFunc)
 	if err != nil {
