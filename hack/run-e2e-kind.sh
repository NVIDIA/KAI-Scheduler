#!/bin/bash
# Copyright 2025 NVIDIA CORPORATION
# SPDX-License-Identifier: Apache-2.0


CLUSTER_NAME=${CLUSTER_NAME:-e2e-kai-scheduler}

REPO_ROOT=$( cd "$( dirname "${BASH_SOURCE[0]}" )" && pwd )/..
KIND_CONFIG=${REPO_ROOT}/hack/e2e-kind-config.yaml
GOPATH=${HOME}/go
GOBIN=${GOPATH}/bin

kind create cluster --config ${KIND_CONFIG} --name $CLUSTER_NAME

<<<<<<< HEAD
kubectl create namespace kai-scheduler
# Set an appropriate secret to allow the kube-ai system pods to pull from nvstaging-runai and pull test images for the e2e tests
kubectl apply -f ${NVCR_SECRET_FILE_PATH} -n kai-scheduler

# Add necessary helm repos
helm repo add fake-gpu https://runai.jfrog.io/artifactory/api/helm/fake-gpu-operator-charts-prod
=======
# Add relevant helm repository
helm repo add nvidia https://helm.ngc.nvidia.com/nvidia/k8s
>>>>>>> 53b4a08a
helm repo update

# Install the fake-gpu-operator to provide a fake GPU resources for the e2e tests
helm upgrade -i gpu-operator fake-gpu/fake-gpu-operator --namespace gpu-operator --create-namespace --version 0.0.53 --set topology.nodePools.default.gpuCount=8
sleep 10 # Wait for the fake-gpu-operator to start

# install third party operators to check the compatibility with the kai-scheduler
${REPO_ROOT}/hack/third_party_integrations/deploy_ray.sh
${REPO_ROOT}/hack/third_party_integrations/deploy_kubeflow.sh

helm upgrade -i kai-scheduler nvidia/kai-scheduler -n kai-scheduler --create-namespace --set "global.registry=nvcr.io/nvidia/k8s" --set "global.gpuSharing=true"

# Allow all the pods in the fake-gpu-operator and kai-scheduler to start
sleep 30

# Install ginkgo if it's not installed
if [ ! -f ${GOBIN}/ginkgo ]; then
    echo "Installing ginkgo"
    GOBIN=${GOBIN} go install github.com/onsi/ginkgo/v2/ginkgo@v2.22.2
fi

${GOBIN}/ginkgo -r --keep-going --randomize-all --randomize-suites --trace -vv ${REPO_ROOT}/test/e2e/suites --label-filter '!autoscale', '!scale'

kind delete cluster --name $CLUSTER_NAME<|MERGE_RESOLUTION|>--- conflicted
+++ resolved
@@ -12,17 +12,9 @@
 
 kind create cluster --config ${KIND_CONFIG} --name $CLUSTER_NAME
 
-<<<<<<< HEAD
-kubectl create namespace kai-scheduler
-# Set an appropriate secret to allow the kube-ai system pods to pull from nvstaging-runai and pull test images for the e2e tests
-kubectl apply -f ${NVCR_SECRET_FILE_PATH} -n kai-scheduler
-
 # Add necessary helm repos
 helm repo add fake-gpu https://runai.jfrog.io/artifactory/api/helm/fake-gpu-operator-charts-prod
-=======
-# Add relevant helm repository
 helm repo add nvidia https://helm.ngc.nvidia.com/nvidia/k8s
->>>>>>> 53b4a08a
 helm repo update
 
 # Install the fake-gpu-operator to provide a fake GPU resources for the e2e tests
